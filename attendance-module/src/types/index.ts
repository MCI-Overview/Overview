--- conflicted
+++ resolved
@@ -1,8 +1,5 @@
-<<<<<<< HEAD
 import { Dayjs } from "dayjs";
-=======
-import { Client, Shift } from "./common";
->>>>>>> f8628210
+import { Client, CommonShift } from "./common";
 
 export type CreateProjectData = {
   name: string | null;
@@ -31,13 +28,13 @@
   projectCuid: string;
 };
 
-<<<<<<< HEAD
 export type DraggableChipProps = {
   type: "FULL_DAY" | "FIRST_HALF" | "SECOND_HALF";
   cuid: string;
   startTime: Dayjs;
   endTime: Dayjs;
-=======
+};
+
 export type Assign = {
   consultantCuid: string | null;
   candidateCuid: string;
@@ -59,6 +56,5 @@
   Assign: Assign[];
   Manage: Manage[];
   Client: Client;
-  Shift: Shift[];
->>>>>>> f8628210
+  Shift: CommonShift[];
 };