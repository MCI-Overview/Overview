--- conflicted
+++ resolved
@@ -1,18 +1,18 @@
 import React from "react";
-import { 
-Box, 
-Typography,
-Divider,
-Stack,
-CardOverflow,
-CardActions,
-Card  } from "@mui/joy";
+import {
+  Box,
+  Typography,
+  Divider,
+  Stack,
+  CardOverflow,
+  CardActions,
+  Card
+} from "@mui/joy";
 
 const serverLink = "http://localhost:3000";
 
 const AdminLogin: React.FC = () => {
   return (
-<<<<<<< HEAD
     <>
       <Stack
         spacing={4}
@@ -40,7 +40,7 @@
               <img src="/microsoft-login.svg" alt="Microsoft Login" />
             </a>
           </Stack>
-            
+
           <CardOverflow sx={{ borderTop: '1px solid', borderColor: 'divider' }}>
             <CardActions sx={{ pt: 2 }}>
               <Typography level="body-sm">
@@ -55,16 +55,6 @@
         </Card>
       </Stack>
     </>
-=======
-    <div className="container-fluid bodyBg-ctn">
-      <div className="col col-12 col-sm-9 col-md-7 col-lg-6 col-xl-5 body-ctnAttendance">
-          <h1 className="f-bold mt-5 mb-5">Admin Sign In<br /> (MCI Consultant)</h1>
-          <a href={`${serverLink}/admin/login`}>
-            <img src="/microsoft-login.svg" alt="Microsoft Login" />
-          </a>
-      </div>
-    </div>
->>>>>>> bb3c68ea
   );
 };
 
