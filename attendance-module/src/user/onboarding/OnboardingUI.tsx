// import NRICStep from "./NRICStep";
// import AddressStep from "./AddressStep";
import UserOnboarded from "./UserOnboarded";
// import BankDetailsStep from "./BankDetailsStep";
import UserDetailsStep from "./UserDetailsStep";
import EmergencyContactStep from "./EmergencyContactStep";
import CameraPermissionStep from "./CameraPermissionStep";
import LocationPermissionStep from "./LocationPermissionStep";
import { useOnboardingContext } from "../../providers/onboardingContextProvider";

import {
  Divider,
  Stack,
  Step,
  Stepper,
  StepIndicator,
  stepIndicatorClasses,
  stepClasses,
  Typography,
} from "@mui/joy";
import {
<<<<<<< HEAD
  AccountBalanceRounded as AccountBalanceIcon,
  BadgeRounded as BadgeIcon,
  CameraAltOutlined as CameraAltIcon,
  CheckCircleRounded as CheckCircleIcon,
  ContactEmergencyRounded as ContactEmergencyIcon,
  HomeRounded as HomeIcon,
  RoomOutlined as RoomIcon,
=======
  // AccountBalanceRounded as AccountBalanceIcon,
  // BadgeRounded as BadgeIcon,
  CheckCircleRounded as CheckCircleIcon,
  ContactEmergencyRounded as ContactEmergencyIcon,
  // HomeRounded as HomeIcon,
>>>>>>> a36f7f06
  WavingHandRounded as WavingHandIcon,
} from "@mui/icons-material";

export default function OnboardingUI() {
  const { currentStepNumber } = useOnboardingContext();

  const steps = [
    {
      label: "Welcome!",
      icon: <WavingHandIcon />,
      component: <UserDetailsStep />,
    },
    // {
    //   label: "Verify Identity",
    //   icon: <BadgeIcon />,
    //   component: <NRICStep />,
    // },
    // {
    //   label: "Address",
    //   icon: <HomeIcon />,
    //   component: <AddressStep />,
    // },
    {
      label: "Emergency Contact",
      icon: <ContactEmergencyIcon />,
      component: <EmergencyContactStep />,
    },
    // {
    //   label: "Bank Details",
    //   icon: <AccountBalanceIcon />,
    //   component: <BankDetailsStep />,
    // },
    {
      label: "Location Permission",
      icon: <RoomIcon />,
      component: <LocationPermissionStep />,
    },
    {
      label: "Camera Permission",
      icon: <CameraAltIcon />,
      component: <CameraPermissionStep />,
    },
    {
      label: "Complete",
      icon: <CheckCircleIcon />,
      component: <UserOnboarded />,
    },
  ];

  const currentStep = steps[currentStepNumber];

  return (
    <>
      <Stack
        spacing={2}
        sx={{
          display: "flex",
          height: "100%",
          maxWidth: "800px",
          mx: "auto",
          alignItems: "center",
          px: {
            xs: 2,
            sm: 6,
          },
          py: {
            xs: 2,
            sm: 3,
          },
        }}
      >
        <Typography level="h2" textAlign="center">
          {currentStep.label}
        </Typography>
        <Stepper
          size="lg"
          sx={{
            width: "100%",
            "--StepIndicator-size": "3rem",
            "--Step-connectorInset": "0px",
            [`& .${stepIndicatorClasses.root}`]: {
              borderWidth: 4,
            },
            [`& .${stepClasses.root}::after`]: {
              height: 4,
            },
            [`& .${stepClasses.completed}`]: {
              [`& .${stepIndicatorClasses.root}`]: {
                borderColor: "primary.300",
                color: "primary.300",
              },
              "&::after": {
                bgcolor: "primary.300",
              },
            },
            [`& .${stepClasses.active}`]: {
              [`& .${stepIndicatorClasses.root}`]: {
                borderColor: "currentColor",
              },
            },
            [`& .${stepClasses.disabled} *`]: {
              color: "neutral.outlinedDisabledColor",
            },
          }}
        >
          {steps
            .map((s, index) => (
              <Step
                key={index}
                orientation="vertical"
                active={index === currentStepNumber}
                completed={index < currentStepNumber}
                indicator={
                  <StepIndicator
                    variant={index === currentStepNumber ? "solid" : "outlined"}
                    color={index <= currentStepNumber ? "primary" : "neutral"}
                  >
                    {s.icon}
                  </StepIndicator>
                }
              ></Step>
            ))
            .filter(
              (_s, index) =>
                !(
                  index < currentStepNumber - 1 || index > currentStepNumber + 1
                ) ||
                (currentStepNumber === 0 && index === 2) ||
                (currentStepNumber === steps.length - 1 &&
                  index === steps.length - 3)
            )}
        </Stepper>
        <Divider />
        {currentStep.component}
      </Stack>
    </>
  );
}<|MERGE_RESOLUTION|>--- conflicted
+++ resolved
@@ -19,21 +19,13 @@
   Typography,
 } from "@mui/joy";
 import {
-<<<<<<< HEAD
-  AccountBalanceRounded as AccountBalanceIcon,
-  BadgeRounded as BadgeIcon,
+  // AccountBalanceRounded as AccountBalanceIcon,
+  // BadgeRounded as BadgeIcon,
   CameraAltOutlined as CameraAltIcon,
   CheckCircleRounded as CheckCircleIcon,
   ContactEmergencyRounded as ContactEmergencyIcon,
-  HomeRounded as HomeIcon,
+  // HomeRounded as HomeIcon,
   RoomOutlined as RoomIcon,
-=======
-  // AccountBalanceRounded as AccountBalanceIcon,
-  // BadgeRounded as BadgeIcon,
-  CheckCircleRounded as CheckCircleIcon,
-  ContactEmergencyRounded as ContactEmergencyIcon,
-  // HomeRounded as HomeIcon,
->>>>>>> a36f7f06
   WavingHandRounded as WavingHandIcon,
 } from "@mui/icons-material";
 
