--- conflicted
+++ resolved
@@ -25,13 +25,7 @@
 
 export default function UserNewStepper() {
   const userData = useUserContext().user as CandidateUser | null;
-<<<<<<< HEAD
-
-  const navigate = useNavigate();
-=======
-  if (!userData) return null;
-
->>>>>>> 1e11b1e4
+
   const [step, setStep] = useState(0);
   const [formData, setFormData] = useState({
     postalCode: "",
@@ -49,25 +43,32 @@
   const [isFormValid, setIsFormValid] = useState(false);
   const { setUser } = useUserContext();
 
-<<<<<<< HEAD
-  if (!userData) return null;
-
-  // useEffect(() => {
-  //   // retrieve and set user data
-  // }, []);
-=======
   useEffect(() => {
-    const { postalCode, isPostalCodeValid, isLandedProperty, floor, unit, nationality } = formData;
-    const isValid = nationality !== "" && postalCode.length === 6 && isPostalCodeValid &&
+    const {
+      postalCode,
+      isPostalCodeValid,
+      isLandedProperty,
+      floor,
+      unit,
+      nationality,
+    } = formData;
+    const isValid =
+      nationality !== "" &&
+      postalCode.length === 6 &&
+      isPostalCodeValid &&
       (isLandedProperty || (floor !== "" && unit !== ""));
     setIsFormValid(isValid);
   }, [formData]);
->>>>>>> 1e11b1e4
-
-  const handleNext = () => setStep((prevStep) => Math.min(prevStep + 1, steps.length - 1));
+
+  if (!userData) return null;
+
+  const handleNext = () =>
+    setStep((prevStep) => Math.min(prevStep + 1, steps.length - 1));
   const handleBack = () => setStep((prevStep) => Math.max(prevStep - 1, 0));
 
-  const handleInputChange = (e: ChangeEvent<HTMLInputElement | HTMLTextAreaElement>) => {
+  const handleInputChange = (
+    e: ChangeEvent<HTMLInputElement | HTMLTextAreaElement>,
+  ) => {
     const { name, value } = e.target;
     setFormData((prevData) => ({
       ...prevData,
@@ -75,7 +76,9 @@
     }));
   };
 
-  const handlePostalCodeChange = async (event: ChangeEvent<HTMLInputElement>) => {
+  const handlePostalCodeChange = async (
+    event: ChangeEvent<HTMLInputElement>,
+  ) => {
     const code = event.target.value;
     setFormData((prevData) => ({
       ...prevData,
@@ -91,7 +94,7 @@
     if (code.length === 6) {
       try {
         const response = await fetch(
-          `https://www.onemap.gov.sg/api/common/elastic/search?searchVal=${code}&returnGeom=N&getAddrDetails=Y`
+          `https://www.onemap.gov.sg/api/common/elastic/search?searchVal=${code}&returnGeom=N&getAddrDetails=Y`,
         );
         const data = await response.json();
         if (data.found > 0) {
@@ -117,26 +120,23 @@
   const handleFinish = async () => {
     const { nationality, addressDetails, postalCode, floor, unit } = formData;
     try {
-      const response = await axios.post(
-        `/api/user/${userData.cuid}/newuser`,
-        {
-          nationality: nationality,
-          address: {
-            unit: unit,
-            floor: floor,
-            building: addressDetails.building,
-            block: addressDetails.block,
-            street: addressDetails.street,
-            postal: postalCode,
-            country: "SINGAPORE",
-          }
-        }
-      );
+      const response = await axios.post(`/api/user/${userData.cuid}/newuser`, {
+        nationality: nationality,
+        address: {
+          unit: unit,
+          floor: floor,
+          building: addressDetails.building,
+          block: addressDetails.block,
+          street: addressDetails.street,
+          postal: postalCode,
+          country: "SINGAPORE",
+        },
+      });
       setUser(response.data as User);
     } catch (error) {
       console.error("Error submitting form:", error);
     }
-  }
+  };
 
   const nationalities = ["Singapore", "Malaysia", "China"];
 
@@ -147,7 +147,8 @@
       content: (
         <>
           <Typography level="body-sm">
-            We’re glad you’re here. Tell us a bit about yourself so we can track your attendance accurately. Ready to begin?
+            We’re glad you’re here. Tell us a bit about yourself so we can track
+            your attendance accurately. Ready to begin?
           </Typography>
           <Button onClick={handleNext}>Next</Button>
         </>
@@ -162,25 +163,6 @@
           <Divider />
           <FormControl required>
             <FormLabel>NRIC</FormLabel>
-<<<<<<< HEAD
-            <Input name="nric" value={userData.nric} />
-          </FormControl>
-          <FormControl required>
-            <FormLabel>Full Name</FormLabel>
-            <Input name="name" value={userData.name} />
-          </FormControl>
-          <FormControl required>
-            <FormLabel>Date of Birth</FormLabel>
-            <Input type="date" name="dateOfBirth" />
-          </FormControl>
-          <FormControl required>
-            <FormLabel>Contact Number</FormLabel>
-            <Input name="contact" value={userData.contact} />
-          </FormControl>
-          <FormControl required>
-            <FormLabel>Nationality</FormLabel>
-            <Input name="nationality" />
-=======
             <Input name="nric" value={userData.nric} disabled />
           </FormControl>
           <FormControl required>
@@ -200,11 +182,18 @@
             <Autocomplete
               name="nationality"
               options={nationalities}
-              value={formData.nationality ? nationalities.find(option => option === formData.nationality) : null}
-              onChange={(_event, newValue) => setFormData({ ...formData, nationality: newValue as string })}
+              value={
+                formData.nationality
+                  ? nationalities.find(
+                      (option) => option === formData.nationality,
+                    )
+                  : null
+              }
+              onChange={(_event, newValue) =>
+                setFormData({ ...formData, nationality: newValue as string })
+              }
               isOptionEqualToValue={(option, value) => option === value}
             />
->>>>>>> 1e11b1e4
           </FormControl>
 
           <Typography level="title-lg">Address</Typography>
@@ -213,7 +202,9 @@
           <Checkbox
             label="Landed property"
             checked={formData.isLandedProperty}
-            onChange={(e) => setFormData({ ...formData, isLandedProperty: e.target.checked })}
+            onChange={(e) =>
+              setFormData({ ...formData, isLandedProperty: e.target.checked })
+            }
           />
 
           {!formData.isLandedProperty && (
@@ -245,9 +236,6 @@
 
           <FormControl required>
             <FormLabel>Postal code</FormLabel>
-<<<<<<< HEAD
-            <Input name="address.postalCode" />
-=======
             <Input
               name="postalCode"
               type="number"
@@ -257,30 +245,48 @@
             {!formData.isPostalCodeValid && (
               <Typography color="danger">Postal code is invalid</Typography>
             )}
->>>>>>> 1e11b1e4
           </FormControl>
 
           {formData.postalCode.length === 6 && formData.isPostalCodeValid && (
             <>
               <FormControl required>
                 <FormLabel>Block</FormLabel>
-                <Input type="text" name="block" value={formData.addressDetails.block} disabled />
+                <Input
+                  type="text"
+                  name="block"
+                  value={formData.addressDetails.block}
+                  disabled
+                />
               </FormControl>
 
               <FormControl required>
                 <FormLabel>Street</FormLabel>
-                <Input type="text" name="street" value={formData.addressDetails.street} disabled />
+                <Input
+                  type="text"
+                  name="street"
+                  value={formData.addressDetails.street}
+                  disabled
+                />
               </FormControl>
 
               <FormControl required>
                 <FormLabel>Building</FormLabel>
-                <Input type="text" name="building" value={formData.addressDetails.building} disabled />
+                <Input
+                  type="text"
+                  name="building"
+                  value={formData.addressDetails.building}
+                  disabled
+                />
               </FormControl>
             </>
           )}
 
-          <Button variant="outlined" onClick={handleBack}>Back</Button>
-          <Button onClick={handleSubmit} disabled={!isFormValid}>Submit</Button>
+          <Button variant="outlined" onClick={handleBack}>
+            Back
+          </Button>
+          <Button onClick={handleSubmit} disabled={!isFormValid}>
+            Submit
+          </Button>
         </>
       ),
     },
