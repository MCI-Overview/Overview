--- conflicted
+++ resolved
@@ -1,8 +1,5 @@
 import axios from "axios";
 import dayjs from "dayjs";
-<<<<<<< HEAD
-import FileUpload from "../../components/FileUpload";
-=======
 import toast from "react-hot-toast";
 import { useState } from "react";
 import LoadingRequestButton from "../../components/LoadingRequestButton";
@@ -15,7 +12,7 @@
   Input,
   Sheet,
 } from "@mui/joy";
->>>>>>> 3b6250ea
+import FileUpload from "../../components/FileUpload";
 
 export default function MedicalLeaveForm({
   setIsOpen,
@@ -23,7 +20,7 @@
   setIsOpen: (isOpen: boolean) => void;
 }) {
   const [startDate, setStartDate] = useState<string>(
-    dayjs().format("YYYY-MM-DD")
+    dayjs().format("YYYY-MM-DD"),
   );
   const [numberOfDays, setNumberOfDays] = useState("1");
 
