import axios from "axios";
import dayjs, { Dayjs } from "dayjs";
import { useState, useEffect } from "react";
import { CustomRequest } from "../../../types";
import { correctTimes } from "../../../utils/date-time";
import { readableEnum } from "../../../utils/capitalize";
import RequestStatusChip from "../../project/requests/RequestStatusChip";

import { Box, IconButton, Stack, Typography } from "@mui/joy";
import { DownloadOutlined as DownloadIcon } from "@mui/icons-material";

export default function ViewClaim({
  request,
  rosterRequestURL,
  imageRequestURL,
}: {
  request: CustomRequest;
  rosterRequestURL: string;
  imageRequestURL: string;
}) {
  const [receiptPreview, setReceiptPreview] = useState("");
  const [affectedRoster, setAffectedRoster] = useState<{
    shiftDate: Dayjs;
    correctStart: Dayjs;
    correctEnd: Dayjs;
  } | null>(null);

  const requestData = request.data as {
    claimType: string;
    claimAmount: number;
    claimDescription: string;
  };

  useEffect(() => {
    axios.get(rosterRequestURL).then((response) => {
      const { correctStart, correctEnd } = correctTimes(
        dayjs(response.data.shiftDate),
        response.data.shiftType === "SECOND_HALF"
          ? dayjs(response.data.Shift.halfDayStartTime)
          : dayjs(response.data.Shift.startTime),
        response.data.shiftType === "FIRST_HALF"
          ? dayjs(response.data.Shift.halfDayEndTime)
          : dayjs(response.data.Shift.endTime)
      );

      setAffectedRoster({
        shiftDate: dayjs(response.data.shiftDate),
        correctStart,
        correctEnd,
      });
    });
  }, [rosterRequestURL]);

  useEffect(() => {
    if (!receiptPreview) {
      axios
        .get(imageRequestURL, {
          responseType: "blob",
        })
        .then((response) => {
          const reader = new FileReader();
          reader.readAsDataURL(response.data);
          reader.onload = () => {
            setReceiptPreview(reader.result as string);
          };
        });
    }
  }, [receiptPreview, imageRequestURL]);

  if (!affectedRoster) return null;

  const handleDownloadReceipt = () => {
    const link = document.createElement("a");
    link.href = receiptPreview;
    link.download = `${requestData.claimRosterCuid}.jpg`;
    link.click();
  };

  return (
    <Stack gap={1}>
      <Typography level="title-md">
        {request.Assign.Candidate?.name}'s {readableEnum(requestData.claimType)}{" "}
        Claim
      </Typography>
<<<<<<< HEAD
      <Typography level="body-md">
        Date/Time: {`${dayjs(affectedRoster.shiftDate).format("DD/MM/YYYY")} -
          ${dayjs(affectedRoster.Shift.startTime).format("HHmm")}`}
      </Typography>
      <Typography level="body-md">
        Claim Amount: ${requestData.claimAmount}
      </Typography>
      <Typography level="body-md">
        Description: {requestData.claimDescription}
      </Typography>
      {showReceipt && receiptPreview && (
=======

      <RequestStatusChip status={request.status} />

      <Box>
        <Typography level="body-sm">
          Roster:{" "}
          {`${affectedRoster.shiftDate.format(
            "DD/MM/YY"
          )} ${affectedRoster.correctStart.format(
            "HHmm"
          )} - ${affectedRoster.correctEnd.format("HHmm")}`}
        </Typography>
        <Typography level="body-sm">
          Claim amount: ${requestData.claimAmount}
        </Typography>
        <Typography level="body-sm">
          Description: {requestData.claimDescription}
        </Typography>
      </Box>

      <Box
        sx={{
          position: "relative",
          display: "flex",
        }}
      >
>>>>>>> 7f9ae4e0
        <img
          src={receiptPreview}
          alt="Receipt"
          style={{
            width: "100%",
            height: "auto",
          }}
        />
        <IconButton
          onClick={handleDownloadReceipt}
          sx={{
            position: "absolute",
            bottom: 8,
            right: 8,
            "&:hover": {
              backgroundColor: "rgba(255, 255, 255, 0.5)",
            },
          }}
        >
          <DownloadIcon />
        </IconButton>
      </Box>
    </Stack>
  );
}<|MERGE_RESOLUTION|>--- conflicted
+++ resolved
@@ -28,6 +28,7 @@
   const requestData = request.data as {
     claimType: string;
     claimAmount: number;
+    claimRosterCuid: string;
     claimDescription: string;
   };
 
@@ -82,19 +83,6 @@
         {request.Assign.Candidate?.name}'s {readableEnum(requestData.claimType)}{" "}
         Claim
       </Typography>
-<<<<<<< HEAD
-      <Typography level="body-md">
-        Date/Time: {`${dayjs(affectedRoster.shiftDate).format("DD/MM/YYYY")} -
-          ${dayjs(affectedRoster.Shift.startTime).format("HHmm")}`}
-      </Typography>
-      <Typography level="body-md">
-        Claim Amount: ${requestData.claimAmount}
-      </Typography>
-      <Typography level="body-md">
-        Description: {requestData.claimDescription}
-      </Typography>
-      {showReceipt && receiptPreview && (
-=======
 
       <RequestStatusChip status={request.status} />
 
@@ -121,7 +109,6 @@
           display: "flex",
         }}
       >
->>>>>>> 7f9ae4e0
         <img
           src={receiptPreview}
           alt="Receipt"
