import axios from "axios";
import dayjs from "dayjs";
import { useEffect, useState } from "react";
import { CustomRequest } from "../../../types";
import RequestStatusChip from "../../project/requests/RequestStatusChip";

import { Box, IconButton, Stack, Typography } from "@mui/joy";
import { DownloadOutlined as DownloadIcon } from "@mui/icons-material";

export default function ViewMedicalLeave({
  request,
  imageRequestURL,
}: {
  request: CustomRequest;
  imageRequestURL: string;
}) {
  const [mcPreview, setMcPreview] = useState("");

  const requestData = request.data as {
    startDate: string;
    numberOfDays: number;
  };

  useEffect(() => {
<<<<<<< HEAD
=======
    axios.get(rosterRequestURL).then((response) => {
      setAffectedRosters(
        response.data.map(
          (roster: {
            cuid: string;
            shiftDate: string;
            shiftType: string;
            Shift: {
              halfDayStartTime: string;
              halfDayEndTime: string;
              startTime: string;
              endTime: string;
            };
          }) => {
            const { correctStart, correctEnd } = correctTimes(
              dayjs(roster.shiftDate),
              roster.shiftType === "SECOND_HALF"
                ? dayjs(roster.Shift.halfDayStartTime)
                : dayjs(roster.Shift.startTime),
              roster.shiftType === "FIRST_HALF"
                ? dayjs(roster.Shift.halfDayEndTime)
                : dayjs(roster.Shift.endTime)
            );

            return {
              cuid: roster.cuid,
              shiftDate: dayjs(roster.shiftDate).format("DD/MM/YY"),
              startTime: correctStart.format("HHmm"),
              endTime: correctEnd.format("HHmm"),
            };
          }
        )
      );
    });
  }, [rosterRequestURL]);

  useEffect(() => {
    setMcPreview("");

>>>>>>> d1f620ea
    axios
      .get(imageRequestURL, {
        responseType: "blob",
      })
      .then((response) => {
        const reader = new FileReader();
        reader.readAsDataURL(response.data);
        reader.onload = () => {
          setMcPreview(reader.result as string);
        };
      });
  }, [imageRequestURL]);

  const handleDownloadMc = () => {
    const link = document.createElement("a");
    link.href = mcPreview;
    link.download = `${request.cuid}.jpg`;
    link.click();
  };

  return (
    <Stack gap={1}>
      <Typography level="title-md">
        {request.Assign.Candidate?.name}'s Medical Leave
      </Typography>

      <RequestStatusChip status={request.status} />

      <Typography level="body-sm">
        {`Duration: ${dayjs(requestData.startDate).format(
          "DD/MM/YY"
        )} to ${dayjs(requestData.startDate)
          .add(requestData.numberOfDays - 1, "day")
          .format("DD/MM/YY")}`}
      </Typography>

      <Box>
        <Typography level="body-sm"> Affected rosters:</Typography>
        {request.affectedRosters.length === 0 ? (
          <Typography level="body-sm">None</Typography>
        ) : (
          request.affectedRosters.map((roster) => (
            <Typography key={roster.cuid} level="body-sm">
              {`• ${dayjs(roster.correctStartTime).format(
                "DD/MM/YYYY"
              )} ${dayjs(roster.correctStartTime).format("HHmm")} - ${dayjs(
                roster.correctEndTime
              ).format("HHmm")}`}
            </Typography>
          ))
        )}
      </Box>

      <Box
        sx={{
          position: "relative",
          display: "inline-block",
          maxWidth: "500px",
        }}
      >
        <img
          src={mcPreview}
          alt="MC Image"
          style={{
            width: "100%",
            maxHeight: "300px",
          }}
        />
        <IconButton
          onClick={handleDownloadMc}
          sx={{
            position: "absolute",
            bottom: 8,
            right: 8,
            "&:hover": {
              backgroundColor: "rgba(255, 255, 255, 0.5)",
            },
          }}
        >
          <DownloadIcon />
        </IconButton>
      </Box>
    </Stack>
  );
}<|MERGE_RESOLUTION|>--- conflicted
+++ resolved
@@ -22,48 +22,6 @@
   };
 
   useEffect(() => {
-<<<<<<< HEAD
-=======
-    axios.get(rosterRequestURL).then((response) => {
-      setAffectedRosters(
-        response.data.map(
-          (roster: {
-            cuid: string;
-            shiftDate: string;
-            shiftType: string;
-            Shift: {
-              halfDayStartTime: string;
-              halfDayEndTime: string;
-              startTime: string;
-              endTime: string;
-            };
-          }) => {
-            const { correctStart, correctEnd } = correctTimes(
-              dayjs(roster.shiftDate),
-              roster.shiftType === "SECOND_HALF"
-                ? dayjs(roster.Shift.halfDayStartTime)
-                : dayjs(roster.Shift.startTime),
-              roster.shiftType === "FIRST_HALF"
-                ? dayjs(roster.Shift.halfDayEndTime)
-                : dayjs(roster.Shift.endTime)
-            );
-
-            return {
-              cuid: roster.cuid,
-              shiftDate: dayjs(roster.shiftDate).format("DD/MM/YY"),
-              startTime: correctStart.format("HHmm"),
-              endTime: correctEnd.format("HHmm"),
-            };
-          }
-        )
-      );
-    });
-  }, [rosterRequestURL]);
-
-  useEffect(() => {
-    setMcPreview("");
-
->>>>>>> d1f620ea
     axios
       .get(imageRequestURL, {
         responseType: "blob",
