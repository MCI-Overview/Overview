--- conflicted
+++ resolved
@@ -133,22 +133,12 @@
               <Typography level="body-sm" textAlign="center">
                 Loading...
               </Typography>
-<<<<<<< HEAD
-            ) : getCurrentProjectList() &&
-              getCurrentProjectList().length === 0 ? (
-=======
             ) : currentProjectList.length === 0 ? (
->>>>>>> 7f9ae4e0
               <Typography level="body-sm" textAlign="center">
                 {`No ${value} projects found`}
               </Typography>
             ) : (
-<<<<<<< HEAD
-              getCurrentProjectList() &&
-              getCurrentProjectList()
-=======
               currentProjectList
->>>>>>> 7f9ae4e0
                 .sort(projectComparator)
                 .map((project: Project) => (
                   <AdminProjectDisplay key={project.cuid} project={project} />
