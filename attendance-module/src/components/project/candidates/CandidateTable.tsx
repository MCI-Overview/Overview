--- conflicted
+++ resolved
@@ -20,7 +20,7 @@
   ListItemContent,
   Chip,
   ColorPaletteProp,
-  ListDivider
+  ListDivider,
 } from "@mui/joy";
 import {
   DeleteRounded as DeleteIcon,
@@ -72,7 +72,7 @@
 
   const hasEditProjectPermission =
     project.consultants.find((c) => c.role === "CLIENT_HOLDER")?.cuid ===
-    user.cuid || checkPermission(user, PermissionList.CAN_EDIT_ALL_PROJECTS);
+      user.cuid || checkPermission(user, PermissionList.CAN_EDIT_ALL_PROJECTS);
 
   const isHolder = (cddCuid: string) => {
     return (
@@ -123,51 +123,6 @@
   };
 
   return (
-<<<<<<< HEAD
-    <Box>
-      <Typography level="title-sm">{tableTitle}</Typography>
-      <Typography level="body-xs">{tableDescription}</Typography>
-      <Table sx={{ "& tr > *": { textAlign: "center" } }} {...tableProps}>
-        <thead>
-          <tr>
-            <th>NRIC</th>
-            <th>Full name</th>
-            <th>Contact number</th>
-            <th>Date of birth</th>
-            <th onClick={() => requestSort("age")}>
-              {renderSortIcon("age")} Age
-            </th>
-            <th onClick={() => requestSort("startDate")}>
-              {renderSortIcon("startDate")} Start date
-            </th>
-            <th onClick={() => requestSort("endDate")}>
-              {renderSortIcon("endDate")} End date
-            </th>
-            <th>Type</th>
-            {showCandidateHolder && <th>Candidate holder</th>}
-            {handleDelete && <th>Actions</th>}
-          </tr>
-        </thead>
-        <tbody>
-          {sortedData.length === 0 ? (
-            <tr>
-              <td colSpan={handleDelete ? 10 : 9}>No candidates found.</td>
-            </tr>
-          ) : (
-            sortedData.map((row) => (
-              <tr key={row.cuid}>
-                <td>{row.nric}</td>
-                <td>{row.name}</td>
-                <td>{row.contact}</td>
-                <td>{dayjs(row.dateOfBirth).format("DD/MM/YYYY")}</td>
-                <td>{dayjs().diff(row.dateOfBirth, "years")}</td>
-                <td>{dayjs(row.startDate).format("DD/MM/YYYY")}</td>
-                <td>{dayjs(row.endDate).format("DD/MM/YYYY")}</td>
-                <td>{readableEnum(row.employmentType)}</td>
-                {showCandidateHolder && <td>{row.consultantName}</td>}
-                {handleDelete && (
-                  <td>
-=======
     <>
       <CssVarsProvider disableTransitionOnChange>
         <CssBaseline />
@@ -175,11 +130,11 @@
           className="OrderTableContainer"
           variant="outlined"
           sx={{
-            display: { xs: 'none', sm: 'initial' },
-            width: '100%',
-            borderRadius: 'sm',
+            display: { xs: "none", sm: "initial" },
+            width: "100%",
+            borderRadius: "sm",
             flexShrink: 1,
-            overflow: 'auto',
+            overflow: "auto",
             minHeight: 0,
           }}
         >
@@ -188,31 +143,61 @@
             stickyHeader
             hoverRow
             sx={{
-              '--TableCell-headBackground': 'var(--joy-palette-background-level1)',
-              '--Table-headerUnderlineThickness': '1px',
-              '--TableRow-hoverBackground': 'var(--joy-palette-background-level1)',
-              '--TableCell-paddingY': '4px',
-              '--TableCell-paddingX': '8px',
+              "--TableCell-headBackground":
+                "var(--joy-palette-background-level1)",
+              "--Table-headerUnderlineThickness": "1px",
+              "--TableRow-hoverBackground":
+                "var(--joy-palette-background-level1)",
+              "--TableCell-paddingY": "4px",
+              "--TableCell-paddingX": "8px",
             }}
           >
             <thead>
               <tr>
-                <th style={{ width: 120, padding: '12px 6px' }}>Nric</th>
-                <th style={{ width: 160, padding: '12px 6px' }}>Name</th>
-                <th style={{ width: 140, padding: '12px 6px' }}>Contact</th>
-                <th style={{ width: 140, padding: '12px 6px' }}>Date of birth</th>
-                <th style={{ width: 80, padding: '12px 6px' }} onClick={() => requestSort("age")}>{renderSortIcon("age")} Age</th>
-                <th style={{ width: 120, padding: '12px 6px' }} onClick={() => requestSort("startDate")}>{renderSortIcon("startDate")} Start date</th>
-                <th style={{ width: 120, padding: '12px 6px' }} onClick={() => requestSort("endDate")}>{renderSortIcon("endDate")} End date</th>
-                <th style={{ width: 100, padding: '12px 6px' }}>Type</th>
-                {showCandidateHolder && <th style={{ width: 160, padding: '12px 6px' }}>Candidate holder</th>}
-                {handleDelete && <th style={{ width: 50, padding: '12px 6px' }}></th>}
+                <th style={{ width: 100, padding: "12px 6px" }}>Nric</th>
+                <th style={{ width: 160, padding: "12px 6px" }}>Name</th>
+                <th style={{ width: 100, padding: "12px 6px" }}>Contact</th>
+                <th style={{ width: 140, padding: "12px 6px" }}>
+                  Date of birth
+                </th>
+                <th
+                  style={{ width: 80, padding: "12px 6px" }}
+                  onClick={() => requestSort("age")}
+                >
+                  {renderSortIcon("age")} Age
+                </th>
+                <th
+                  style={{ width: 100, padding: "12px 6px" }}
+                  onClick={() => requestSort("startDate")}
+                >
+                  {renderSortIcon("startDate")} Start date
+                </th>
+                <th
+                  style={{ width: 120, padding: "12px 6px" }}
+                  onClick={() => requestSort("endDate")}
+                >
+                  {renderSortIcon("endDate")} End date
+                </th>
+                <th style={{ width: 100, padding: "12px 6px" }}>Type</th>
+                {showCandidateHolder && (
+                  <th style={{ width: 160, padding: "12px 6px" }}>
+                    Candidate holder
+                  </th>
+                )}
+                {handleDelete && (
+                  <th style={{ width: 50, padding: "12px 6px" }}></th>
+                )}
               </tr>
             </thead>
             <tbody>
               {sortedData.length === 0 ? (
                 <tr>
-                  <td colSpan={handleDelete ? 10 : 9} style={{ textAlign: 'center' }}>No candidates found.</td>
+                  <td
+                    colSpan={handleDelete ? 10 : 9}
+                    style={{ textAlign: "center" }}
+                  >
+                    No candidates found.
+                  </td>
                 </tr>
               ) : (
                 sortedData.map((row) => (
@@ -227,26 +212,37 @@
                       <Typography level="body-xs">{row.contact}</Typography>
                     </td>
                     <td>
-                      <Typography level="body-xs">{dayjs(row.dateOfBirth).format("DD/MM/YYYY")}</Typography>
-                    </td>
-                    <td>
-                      <Typography level="body-xs">{dayjs().diff(row.dateOfBirth, "years")}</Typography>
-                    </td>
-                    <td>
-                      <Typography level="body-xs">{dayjs(row.startDate).format("DD/MM/YYYY")}</Typography>
-                    </td>
-                    <td>
-                      <Typography level="body-xs">{dayjs(row.endDate).format("DD/MM/YYYY")}</Typography>
+                      <Typography level="body-xs">
+                        {dayjs(row.dateOfBirth).format("DD/MM/YYYY")}
+                      </Typography>
+                    </td>
+                    <td>
+                      <Typography level="body-xs">
+                        {dayjs().diff(row.dateOfBirth, "years")}
+                      </Typography>
+                    </td>
+                    <td>
+                      <Typography level="body-xs">
+                        {dayjs(row.startDate).format("DD/MM/YYYY")}
+                      </Typography>
+                    </td>
+                    <td>
+                      <Typography level="body-xs">
+                        {dayjs(row.endDate).format("DD/MM/YYYY")}
+                      </Typography>
                     </td>
 
                     <td>
                       <Typography>
-                        {row.employmentType}
-                      </Typography>
-                    </td>
-
-
-                    {showCandidateHolder && <td><Typography>{row.consultantName}</Typography></td>}
+                        {readableEnum(row.employmentType)}
+                      </Typography>
+                    </td>
+
+                    {showCandidateHolder && (
+                      <td>
+                        <Typography>{row.consultantName}</Typography>
+                      </td>
+                    )}
 
                     {handleDelete && (
                       <td>
@@ -265,7 +261,8 @@
                                 color="danger"
                                 onClick={() => handleDelete([row.cuid])}
                                 disabled={
-                                  !hasEditProjectPermission && !isHolder(row.cuid)
+                                  !hasEditProjectPermission &&
+                                  !isHolder(row.cuid)
                                 }
                               >
                                 <DeleteIcon />
@@ -276,83 +273,83 @@
                       </td>
                     )}
                   </tr>
-                )))}
+                ))
+              )}
             </tbody>
           </Table>
         </Sheet>
 
-        <Box sx={{ display: { xs: 'block', sm: 'none' } }}>
-          {sortedData && sortedData.map((listItem) => (
-            <List
-              key={listItem.cuid}
-              size="sm"
-              sx={{
-                '--ListItem-paddingX': 0,
-              }}
-            >
-              <ListItem
+        <Box sx={{ display: { xs: "block", sm: "none" } }}>
+          {sortedData &&
+            sortedData.map((listItem) => (
+              <List
+                key={listItem.cuid}
+                size="sm"
                 sx={{
-                  display: 'flex',
-                  justifyContent: 'space-between',
-                  alignItems: 'start',
+                  "--ListItem-paddingX": 0,
                 }}
               >
-                <ListItemContent sx={{ display: 'flex', gap: 2, alignItems: 'start' }}>
-                  <div>
-                    <Typography fontWeight={600} gutterBottom>
-                      {listItem.name}
-                    </Typography>
->>>>>>> 7d5fb985
-                    <Box
-                      sx={{
-                        display: 'flex',
-                        alignItems: 'center',
-                        justifyContent: 'space-between',
-                        gap: 0.5,
-                        mb: 1,
-                      }}
-                    >
-                      <Typography level="body-md">{listItem.nric}</Typography>
-                      <Typography level="body-md">&bull;</Typography>
-                      <Typography level="body-md">{dayjs(listItem.dateOfBirth).format('DD/MM/YYYY')}</Typography>
-                    </Box>
-                    <Typography level="body-xs">
-                      Contact
-                    </Typography>
-                    <Typography level="body-md" gutterBottom>
-                      {listItem.contact}
-                    </Typography>
-                    <Typography level="body-xs">
-                      Work period
-                    </Typography>
-                    <Typography level="body-md" gutterBottom>
-                      {dayjs(listItem.startDate).format('DD/MM/YYYY')} - {dayjs(listItem.endDate).format('DD/MM/YYYY')}
-                    </Typography>
-                    <Typography level="body-xs">
-                      Candidate holder
-                    </Typography>
-                    <Typography level="body-md" gutterBottom>
-                      {listItem.consultantName}
-                    </Typography>
-                  </div>
-                </ListItemContent>
-                <Chip
-                  variant="soft"
-                  size="sm"
-                  color={
-                    {
-                      FULL_TIME: 'success',
-                      PART_TIME: 'neutral',
-                      CONTRACT: 'warning'
-                    }[listItem.employmentType] as ColorPaletteProp
-                  }
+                <ListItem
+                  sx={{
+                    display: "flex",
+                    justifyContent: "space-between",
+                    alignItems: "start",
+                  }}
                 >
-                  {listItem.employmentType}
-                </Chip>
-              </ListItem>
-              <ListDivider />
-            </List>
-          ))}
+                  <ListItemContent
+                    sx={{ display: "flex", gap: 2, alignItems: "start" }}
+                  >
+                    <div>
+                      <Typography fontWeight={600} gutterBottom>
+                        {listItem.name}
+                      </Typography>
+                      <Box
+                        sx={{
+                          display: "flex",
+                          alignItems: "center",
+                          justifyContent: "space-between",
+                          gap: 0.5,
+                          mb: 1,
+                        }}
+                      >
+                        <Typography level="body-md">{listItem.nric}</Typography>
+                        <Typography level="body-md">&bull;</Typography>
+                        <Typography level="body-md">
+                          {dayjs(listItem.dateOfBirth).format("DD/MM/YYYY")}
+                        </Typography>
+                      </Box>
+                      <Typography level="body-xs">Contact</Typography>
+                      <Typography level="body-md" gutterBottom>
+                        {listItem.contact}
+                      </Typography>
+                      <Typography level="body-xs">Work period</Typography>
+                      <Typography level="body-md" gutterBottom>
+                        {dayjs(listItem.startDate).format("DD/MM/YYYY")} -{" "}
+                        {dayjs(listItem.endDate).format("DD/MM/YYYY")}
+                      </Typography>
+                      <Typography level="body-xs">Candidate holder</Typography>
+                      <Typography level="body-md" gutterBottom>
+                        {listItem.consultantName}
+                      </Typography>
+                    </div>
+                  </ListItemContent>
+                  <Chip
+                    variant="soft"
+                    size="sm"
+                    color={
+                      {
+                        FULL_TIME: "success",
+                        PART_TIME: "neutral",
+                        CONTRACT: "warning",
+                      }[listItem.employmentType] as ColorPaletteProp
+                    }
+                  >
+                    {listItem.employmentType}
+                  </Chip>
+                </ListItem>
+                <ListDivider />
+              </List>
+            ))}
         </Box>
       </CssVarsProvider>
     </>
