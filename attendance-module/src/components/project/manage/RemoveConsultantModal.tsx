<<<<<<< HEAD
import React from "react";
=======
import { Dispatch, SetStateAction } from "react";
>>>>>>> f8628210
import {
  Modal,
  ModalClose,
  Sheet,
  Typography,
  Stack,
  Table,
  FormLabel,
  Input,
  Button,
  Autocomplete,
} from "@mui/joy";
<<<<<<< HEAD
import {
  CommonConsultant,
  Assign,
  CommonCandidate,
} from "../../../types/common";
=======
import { Consultant, CommonCandidate } from "../../../types/common";
import { Assign } from "../../../types";
>>>>>>> f8628210

interface RemoveConsultantModalProps {
  open: boolean;
  onClose: () => void;
<<<<<<< HEAD
  consultantToRemove: CommonConsultant | null;
  candidatesToReassign: CommonCandidate[];
  rowSelections: Assign[];
  availableCollaborators: CommonConsultant[];
  handleApplyToAll: (value: CommonConsultant | null) => void;
  handleRowSelectionChange: (
    index: number,
    value: CommonConsultant | null,
  ) => void;
  emailConfirmation: string;
  setEmailConfirmation: React.Dispatch<React.SetStateAction<string>>;
=======
  consultantToRemove: Consultant | null;
  candidatesToReassign: CommonCandidate[];
  rowSelections: Assign[];
  availableCollaborators: Consultant[];
  handleApplyToAll: (value: Consultant | null) => void;
  handleRowSelectionChange: (index: number, value: Consultant | null) => void;
  emailConfirmation: string;
  setEmailConfirmation: Dispatch<SetStateAction<string>>;
>>>>>>> f8628210
  handleConfirmRemove: () => void;
  allCandidatesReassigned: boolean;
}

<<<<<<< HEAD
const RemoveConsultantModal: React.FC<RemoveConsultantModalProps> = ({
=======
const RemoveConsultantModal = ({
>>>>>>> f8628210
  open,
  onClose,
  consultantToRemove,
  candidatesToReassign,
  rowSelections,
  availableCollaborators,
  handleApplyToAll,
  handleRowSelectionChange,
  emailConfirmation,
  setEmailConfirmation,
  handleConfirmRemove,
  allCandidatesReassigned,
<<<<<<< HEAD
}) => {
=======
}: RemoveConsultantModalProps) => {
>>>>>>> f8628210
  return (
    <Modal
      aria-labelledby="modal-title"
      aria-describedby="modal-desc"
      open={open}
      onClose={onClose}
      sx={{ display: "flex", justifyContent: "center", alignItems: "center" }}
    >
      <Sheet
        variant="outlined"
        sx={{
          maxWidth: 900,
          borderRadius: "md",
          p: 3,
          boxShadow: "lg",
        }}
      >
        <ModalClose variant="plain" sx={{ m: 1 }} />
        <Typography
          component="h2"
          id="modal-title"
          level="h4"
          fontWeight="lg"
          mb={1}
        >
          Confirm removal
        </Typography>
        <Stack spacing={2}>
          {candidatesToReassign.length > 0 ? (
            <>
              <Typography
                component="p"
                id="modal-desc"
                textColor="text.tertiary"
              >
                Reassign candidates before removing the consultant{" "}
                {consultantToRemove?.name}.
              </Typography>
              <Table
                stripe="odd"
                hoverRow
                sx={{
                  captionSide: "top",
                  "& tbody": { bgcolor: "background.surface" },
                }}
              >
                <thead>
                  <tr>
                    <th>Name</th>
                    <th>NRIC</th>
                    <th>
                      <Autocomplete
                        placeholder="Apply to all"
                        options={availableCollaborators}
                        getOptionLabel={(option) => option.email}
                        onChange={(_event, value) => handleApplyToAll(value)}
                        value={null}
                      />
                    </th>
                  </tr>
                </thead>
                <tbody>
                  {candidatesToReassign.map((candidate, index) => (
                    <tr key={candidate.nric}>
                      <td>{candidate.name}</td>
                      <td>{candidate.nric}</td>
                      <td>
                        <Autocomplete
                          placeholder="Select"
                          options={availableCollaborators}
                          value={
                            availableCollaborators.find(
                              (consultant) =>
                                consultant.cuid ===
<<<<<<< HEAD
                                rowSelections[index]?.consultantCuid,
=======
                                rowSelections[index]?.consultantCuid
>>>>>>> f8628210
                            ) || null
                          }
                          getOptionLabel={(option) => option.email}
                          onChange={(_event, option) =>
                            handleRowSelectionChange(index, option)
                          }
                        />
                      </td>
                    </tr>
                  ))}
                </tbody>
              </Table>
            </>
          ) : (
            <Typography>No candidates to reassign.</Typography>
          )}
          <FormLabel>
            Enter email and reassign all candidates (if any) to allow
            submission.
          </FormLabel>
          <Input
            placeholder={consultantToRemove?.email || ""}
            value={emailConfirmation}
            onChange={(event) => setEmailConfirmation(event.target.value)}
          />
          <Button
            disabled={
              emailConfirmation !== consultantToRemove?.email ||
              !allCandidatesReassigned
            }
            onClick={handleConfirmRemove}
          >
            Confirm
          </Button>
        </Stack>
      </Sheet>
    </Modal>
  );
};

export default RemoveConsultantModal;<|MERGE_RESOLUTION|>--- conflicted
+++ resolved
@@ -1,8 +1,4 @@
-<<<<<<< HEAD
-import React from "react";
-=======
 import { Dispatch, SetStateAction } from "react";
->>>>>>> f8628210
 import {
   Modal,
   ModalClose,
@@ -15,51 +11,25 @@
   Button,
   Autocomplete,
 } from "@mui/joy";
-<<<<<<< HEAD
-import {
-  CommonConsultant,
-  Assign,
-  CommonCandidate,
-} from "../../../types/common";
-=======
-import { Consultant, CommonCandidate } from "../../../types/common";
+import { Consultant as CommonConsultant, CommonCandidate } from "../../../types/common";
 import { Assign } from "../../../types";
->>>>>>> f8628210
 
 interface RemoveConsultantModalProps {
   open: boolean;
   onClose: () => void;
-<<<<<<< HEAD
   consultantToRemove: CommonConsultant | null;
   candidatesToReassign: CommonCandidate[];
   rowSelections: Assign[];
   availableCollaborators: CommonConsultant[];
   handleApplyToAll: (value: CommonConsultant | null) => void;
-  handleRowSelectionChange: (
-    index: number,
-    value: CommonConsultant | null,
-  ) => void;
-  emailConfirmation: string;
-  setEmailConfirmation: React.Dispatch<React.SetStateAction<string>>;
-=======
-  consultantToRemove: Consultant | null;
-  candidatesToReassign: CommonCandidate[];
-  rowSelections: Assign[];
-  availableCollaborators: Consultant[];
-  handleApplyToAll: (value: Consultant | null) => void;
-  handleRowSelectionChange: (index: number, value: Consultant | null) => void;
+  handleRowSelectionChange: (index: number, value: CommonConsultant | null) => void;
   emailConfirmation: string;
   setEmailConfirmation: Dispatch<SetStateAction<string>>;
->>>>>>> f8628210
   handleConfirmRemove: () => void;
   allCandidatesReassigned: boolean;
 }
 
-<<<<<<< HEAD
-const RemoveConsultantModal: React.FC<RemoveConsultantModalProps> = ({
-=======
 const RemoveConsultantModal = ({
->>>>>>> f8628210
   open,
   onClose,
   consultantToRemove,
@@ -72,11 +42,7 @@
   setEmailConfirmation,
   handleConfirmRemove,
   allCandidatesReassigned,
-<<<<<<< HEAD
-}) => {
-=======
 }: RemoveConsultantModalProps) => {
->>>>>>> f8628210
   return (
     <Modal
       aria-labelledby="modal-title"
@@ -151,11 +117,7 @@
                             availableCollaborators.find(
                               (consultant) =>
                                 consultant.cuid ===
-<<<<<<< HEAD
-                                rowSelections[index]?.consultantCuid,
-=======
                                 rowSelections[index]?.consultantCuid
->>>>>>> f8628210
                             ) || null
                           }
                           getOptionLabel={(option) => option.email}
