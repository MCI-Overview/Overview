<<<<<<< HEAD
import React from "react";
=======
>>>>>>> f8628210
import { Table, Button } from "@mui/joy";
import { CommonConsultant } from "../../../types/common";

interface CollaboratorsTableProps {
<<<<<<< HEAD
  collaborators: CommonConsultant[];
=======
  collaborators: Consultant[];
>>>>>>> f8628210
  currentUserRole: string | undefined;
  handleRemoveClick: (cuid: string) => void;
}

<<<<<<< HEAD
const CollaboratorsTable: React.FC<CollaboratorsTableProps> = ({
  collaborators,
  currentUserRole,
  handleRemoveClick,
}) => {
=======
const CollaboratorsTable = ({
  collaborators,
  currentUserRole,
  handleRemoveClick,
}: CollaboratorsTableProps) => {
>>>>>>> f8628210
  return (
    <Table hoverRow>
      <thead>
        <tr>
          <th>Name</th>
          <th>Email</th>
          <th>Role</th>
          {currentUserRole === "CLIENT_HOLDER" && (
            <th style={{ minWidth: "100px", maxWidth: "150px" }}>Action</th>
          )}
        </tr>
      </thead>
      <tbody>
        {collaborators.map((row) => (
          <tr key={row.cuid}>
            <td style={{ wordWrap: "break-word" }}>{row.name}</td>
            <td style={{ wordWrap: "break-word" }}>{row.email}</td>
            <td style={{ wordWrap: "break-word" }}>{row.role}</td>
            {currentUserRole === "CLIENT_HOLDER" && (
              <td>
                <Button onClick={() => handleRemoveClick(row.cuid)}>
                  Remove
                </Button>
              </td>
            )}
          </tr>
        ))}
      </tbody>
    </Table>
  );
};

export default CollaboratorsTable;<|MERGE_RESOLUTION|>--- conflicted
+++ resolved
@@ -1,33 +1,17 @@
-<<<<<<< HEAD
-import React from "react";
-=======
->>>>>>> f8628210
 import { Table, Button } from "@mui/joy";
 import { CommonConsultant } from "../../../types/common";
 
 interface CollaboratorsTableProps {
-<<<<<<< HEAD
   collaborators: CommonConsultant[];
-=======
-  collaborators: Consultant[];
->>>>>>> f8628210
   currentUserRole: string | undefined;
   handleRemoveClick: (cuid: string) => void;
 }
 
-<<<<<<< HEAD
-const CollaboratorsTable: React.FC<CollaboratorsTableProps> = ({
-  collaborators,
-  currentUserRole,
-  handleRemoveClick,
-}) => {
-=======
 const CollaboratorsTable = ({
   collaborators,
   currentUserRole,
   handleRemoveClick,
 }: CollaboratorsTableProps) => {
->>>>>>> f8628210
   return (
     <Table hoverRow>
       <thead>
