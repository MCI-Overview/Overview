--- conflicted
+++ resolved
@@ -3,16 +3,11 @@
 import { DndProvider } from "react-dnd";
 import { HTML5Backend } from "react-dnd-html5-backend";
 import { useProjectContext } from "../../../providers/projectContextProvider";
-<<<<<<< HEAD
 import { Box, Grid, IconButton, Stack, Typography } from "@mui/joy";
-import { DraggableChip } from "./DraggableChip";
-import axios from "axios";
 import {
   ChevronLeftRounded as ChevronLeftIcon,
   ChevronRightRounded as ChevronRightIcon,
 } from "@mui/icons-material";
-=======
->>>>>>> 44ccb16b
 import { capitalizeWords } from "../../../utils/capitalize";
 import dayjs, { Dayjs } from "dayjs";
 
@@ -22,9 +17,6 @@
 import CardDisplay from "./CardDisplay";
 import DeleteBin from "./DeleteBin";
 import DraggableChip from "./DraggableChip";
-
-import { Box, Grid, IconButton, Stack, Typography } from "@mui/joy";
-import { ChevronLeft, ChevronRight } from "@mui/icons-material";
 
 function getDateRange(date: Dayjs, weekOffset: number, days: number) {
   const startOfWeek = date.startOf("isoWeek").add(weekOffset * 2, "weeks");
