<<<<<<< HEAD
import Box from "@mui/joy/Box";
import Button from "@mui/joy/Button";
import Card from "@mui/joy/Card";
import CardContent from "@mui/joy/CardContent";
import Typography from "@mui/joy/Typography";
import Sheet from "@mui/joy/Sheet";

export default function CandidaeCount() {
=======
import { Box, Button, Card, CardContent, Sheet, Typography } from "@mui/joy";

export default function CandidateCount() {
>>>>>>> 7c5b0798
  return (
    <Box
      sx={{
        maxWidth: "400px",
        position: "relative",
        overflow: { xs: "auto", sm: "initial" },
      }}
    >
      <Card
        orientation="horizontal"
        sx={{
          width: "100%",
        }}
      >
        <CardContent>
          <Typography level="body-sm" fontWeight="lg" textColor="text.tertiary">
            Candidate count as of 12/34/56
          </Typography>
          <Sheet
            sx={{
              bgcolor: "background.level1",
              borderRadius: "sm",
              p: 1.5,
              my: 1.5,
              display: "flex",
              gap: 2,
              "& > div": { flex: 1 },
            }}
          >
            <div>
              <Typography level="body-xs" fontWeight="lg">
                Active
              </Typography>
              <Typography fontWeight="lg">34</Typography>
            </div>
            <div>
              <Typography level="body-xs" fontWeight="lg">
                Inactive
              </Typography>
              <Typography fontWeight="lg">980</Typography>
            </div>
            <div>
              <Typography level="body-xs" fontWeight="lg">
                Total
              </Typography>
              <Typography fontWeight="lg">8.9</Typography>
            </div>
          </Sheet>
          <Box sx={{ display: "flex", gap: 1.5, "& > button": { flex: 1 } }}>
            <Button variant="solid" color="primary">
              View candidates
            </Button>
          </Box>
        </CardContent>
      </Card>
    </Box>
  );
}<|MERGE_RESOLUTION|>--- conflicted
+++ resolved
@@ -1,17 +1,6 @@
-<<<<<<< HEAD
-import Box from "@mui/joy/Box";
-import Button from "@mui/joy/Button";
-import Card from "@mui/joy/Card";
-import CardContent from "@mui/joy/CardContent";
-import Typography from "@mui/joy/Typography";
-import Sheet from "@mui/joy/Sheet";
-
-export default function CandidaeCount() {
-=======
 import { Box, Button, Card, CardContent, Sheet, Typography } from "@mui/joy";
 
 export default function CandidateCount() {
->>>>>>> 7c5b0798
   return (
     <Box
       sx={{
