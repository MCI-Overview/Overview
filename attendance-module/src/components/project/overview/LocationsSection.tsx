import { useEffect, useState } from "react";
import { useUserContext } from "../../../providers/userContextProvider";
import { useProjectContext } from "../../../providers/projectContextProvider";
import { capitalizeWords } from "../../../utils/capitalize";
import { checkPermission } from "../../../utils/permission";
import { CommonLocation, PermissionList } from "../../../types/common";
import AddLocationsModal from "./AddLocationsModal";
import DeleteLocationModal from "./DeleteLocationModal";

import {
  Box,
  Card,
  Divider,
  IconButton,
  List,
  ListItem,
  Stack,
  Typography,
} from "@mui/joy";
import { ControlPoint, Delete } from "@mui/icons-material";

const LocationsSection = () => {
  const { user } = useUserContext();
  const { project } = useProjectContext();

  const hasEditProjectsPermission =
    project?.consultants.find(
      (consultant) => consultant.role === "CLIENT_HOLDER",
    )?.cuid === user?.cuid ||
    (user && checkPermission(user, PermissionList.CAN_EDIT_ALL_PROJECTS));

  const [locations, setLocations] = useState(project?.locations || []);
  const [isAddModalOpen, setIsAddModalOpen] = useState(false);
<<<<<<< HEAD
  const [locationToDelete, setLocationToDelete] =
    useState<CommonLocation | null>(null);
=======
  const [locationToDelete, setLocationToDelete] = useState<Location | null>(
    null
  );
>>>>>>> f8628210
  const [isDeleteModalOpen, setIsDeleteModalOpen] = useState(false);

  useEffect(() => {
    if (project) {
      setLocations(project.locations);
    }
  }, [project]);

  if (!project) return null;

  return (
    <>
      <Stack
        spacing={4}
        sx={{
          display: "flex",
          maxWidth: "800px",
          mx: "auto",
          px: { xs: 2, md: 6 },
          py: { xs: 2, md: 3 },
        }}
      >
        <Card>
          <Box sx={{ display: "flex", justifyContent: "space-between" }}>
            <Box sx={{ mb: 1 }}>
              <Typography level="title-md">Locations</Typography>
              <Typography level="body-sm">
                Site locations of your project
              </Typography>
            </Box>
            {hasEditProjectsPermission && (
              <IconButton
                onClick={() => setIsAddModalOpen(true)}
                sx={{ px: { xs: 1.25 } }}
              >
                <ControlPoint />
              </IconButton>
            )}
          </Box>
          <Divider />

          <List component="ol" marker="decimal">
            {locations.length === 0 && (
              <Typography level="body-sm">No locations added yet</Typography>
            )}
            {locations.map((location) => (
              <ListItem key={location.postalCode}>
                <Box sx={{ display: "flex", justifyContent: "space-between" }}>
                  <Typography level="body-md">
                    {location.postalCode} - {capitalizeWords(location.address)}
                  </Typography>
                  {hasEditProjectsPermission && (
                    <IconButton
                      onClick={() => {
                        setLocationToDelete(location);
                        setIsDeleteModalOpen(true);
                      }}
                    >
                      <Delete />
                    </IconButton>
                  )}
                </Box>
              </ListItem>
            ))}
          </List>
        </Card>
      </Stack>

      <AddLocationsModal
        isOpen={isAddModalOpen}
        setIsOpen={setIsAddModalOpen}
        locations={locations}
      />

      {locationToDelete && (
        <DeleteLocationModal
          isOpen={isDeleteModalOpen}
          setIsOpen={setIsDeleteModalOpen}
          locations={locations}
          locationToDelete={locationToDelete}
        />
      )}
    </>
  );
};

export default LocationsSection;<|MERGE_RESOLUTION|>--- conflicted
+++ resolved
@@ -31,14 +31,8 @@
 
   const [locations, setLocations] = useState(project?.locations || []);
   const [isAddModalOpen, setIsAddModalOpen] = useState(false);
-<<<<<<< HEAD
   const [locationToDelete, setLocationToDelete] =
     useState<CommonLocation | null>(null);
-=======
-  const [locationToDelete, setLocationToDelete] = useState<Location | null>(
-    null
-  );
->>>>>>> f8628210
   const [isDeleteModalOpen, setIsDeleteModalOpen] = useState(false);
 
   useEffect(() => {
