import { useState, useEffect } from "react";
import axios from "axios";
import dayjs, { Dayjs } from "dayjs";
import { OpUnitType } from "dayjs";

import McCount from "./McCount";
import OnLeaveCount from "./OnLeaveCount";
import LateCount from "./LateCount";
import NoShowCount from "./NoShowCount";
import OnTimeCount from "./OnTimeCount";
import AttendanceGraph from "./AttendanceGraph";
import HeadcountSection from "./HeadcountSection";
import NationalityCount from "./NationalityCount";
import { CustomAdminAttendance } from "../../../types";
import { useProjectContext } from "../../../providers/projectContextProvider";
import AdminProjectAttendanceList from "../attendance/AdminProjectAttendanceList";
import AdminProjectAttendanceTable from "../attendance/AdminProjectAttendanceTable";

import {
  Grid,
  Stack,
  Typography,
  Box,
  Divider,
  Button,
  iconButtonClasses,
  CircularProgress,
  Select,
  Option,
} from "@mui/joy";
import {
  KeyboardArrowRightRounded as KeyboardArrowRightIcon,
  KeyboardArrowLeftRounded as KeyboardArrowLeftIcon,
} from "@mui/icons-material";
import { correctTimes } from "../../../utils/date-time";
import MCMoneyCount from "./MCMoneyCount";
import TransportMoneyCount from "./TransportMoneyCount";
import OtherMoneyCount from "./OtherMoneyCount";
import PassTypeCount from "./PassTypeCount";

type DisplayData = {
  datasets: {
    leave: {
      data: number[];
    };
    late: {
      data: number[];
    };
    ontime: {
      data: number[];
    };
    medical: {
      data: number[];
    };
    absent: {
      data: number[];
    };
  };
  headcount: {
    nationality: Record<string, number>;
    endDate: {
      ongoing: number;
      hasEnded: number;
    };
    residency: Record<string, number>;
  };
  expenses: {
    medical: number;
    transport: number;
    others: number;
  };
};

const ProjectOverview = () => {
  const [timeSpan, setTimeSpan] = useState<string>("week");
  const [data, setData] = useState<CustomAdminAttendance[]>([]);
  const [plotData, setPlotData] = useState<DisplayData>();
  const [startDate, setStartDate] = useState<Dayjs>(dayjs().startOf("isoWeek"));
  const { project } = useProjectContext();

  const projectCuid = project?.cuid;
  let graphStartDate = dayjs(startDate);
  useEffect(() => {
    if (timeSpan === "day") {
      graphStartDate = dayjs(startDate).startOf("day");
    } else if (timeSpan === "week") {
      graphStartDate = dayjs(startDate).startOf("isoWeek");
    } else if (timeSpan === "month") {
      graphStartDate = dayjs(startDate).startOf("month");
    }

    const fetchUpcomingShifts = async () => {
      try {
        const formattedStartDate = dayjs()
          .startOf("day")
          .format("YYYY-MM-DDTHH:mm:ss.SSS[Z]");
        const formattedEndDate = dayjs()
          .endOf("day")
          .format("YYYY-MM-DDTHH:mm:ss.SSS[Z]");

        axios
          .get(
            `/api/admin/project/${projectCuid}/history?startDate=${formattedStartDate}&endDate=${formattedEndDate}`
          )
          .then((response) => {
            const fetchedData = response.data.map(
              (att: CustomAdminAttendance) => {
                const { correctStart, correctEnd } = correctTimes(
                  att.date,
                  att.shiftStart,
                  att.shiftEnd
                );

                // Needed to convert all string to dayjs object
                return {
                  ...att,
                  date: dayjs(att.date),
                  shiftStart: correctStart,
                  shiftEnd: correctEnd,
                  rawStart: att.rawStart ? dayjs(att.rawStart) : null,
                  rawEnd: att.rawEnd ? dayjs(att.rawEnd) : null,
                };
              }
            );

            setData(fetchedData);
          });
      } catch (error) {
        console.error("Error fetching upcoming shifts: ", error);
      }
    };

    const getDisplayData = async () => {
      let formattedStartDate, formattedEndDate;

      if (timeSpan === "day") {
        formattedStartDate = startDate
          .startOf("day")
          .format("YYYY-MM-DDTHH:mm:ss.SSS[Z]");
        formattedEndDate = startDate
          .endOf("day")
          .format("YYYY-MM-DDTHH:mm:ss.SSS[Z]");
      } else if (timeSpan === "week") {
        formattedStartDate = startDate
          .startOf("isoWeek")
          .format("YYYY-MM-DDTHH:mm:ss.SSS[Z]");
        formattedEndDate = startDate
          .endOf("month")
          .format("YYYY-MM-DDTHH:mm:ss.SSS[Z]");
      } else if (timeSpan === "month") {
        formattedStartDate = startDate
          .startOf("month")
          .format("YYYY-MM-DDTHH:mm:ss.SSS[Z]");
        formattedEndDate = startDate
          .endOf("month")
          .format("YYYY-MM-DDTHH:mm:ss.SSS[Z]");
      }

      axios
        .get(
          `/api/admin/project/${projectCuid}/overview?weekStart=${formattedStartDate}&endDate=${formattedEndDate}`
        )
        .then((response) => {
          setPlotData(response.data);
        });
    };

    getDisplayData();
    fetchUpcomingShifts();
  }, [projectCuid, startDate, timeSpan]);

  const sumArray = (arr: number[]) => arr.reduce((acc, curr) => acc + curr, 0);

  const total = plotData
    ? sumArray(plotData.datasets.leave.data) +
      sumArray(plotData.datasets.late.data) +
      sumArray(plotData.datasets.ontime.data) +
      sumArray(plotData.datasets.medical.data) +
      sumArray(plotData.datasets.absent.data)
    : 0;

  const handlePrevious = () => {
    if (timeSpan === "day") {
      setStartDate((prev) => prev.subtract(1, "day"));
    } else if (timeSpan === "week") {
      setStartDate((prev) => prev.subtract(1, "week").startOf("isoWeek"));
    } else if (timeSpan === "month") {
      setStartDate((prev) => prev.subtract(1, "month").startOf("month"));
    }
  };

  const handleNext = () => {
    if (timeSpan === "day") {
      setStartDate((prev) => prev.add(1, "day"));
    } else if (timeSpan === "week") {
      setStartDate((prev) => prev.add(1, "week").startOf("isoWeek"));
    } else if (timeSpan === "month") {
      setStartDate((prev) => prev.add(1, "month").startOf("month"));
    }
  };

  const defaultHeadcount = {};

  const headcount = plotData?.headcount?.nationality ?? defaultHeadcount;
<<<<<<< HEAD
=======
  const residency = plotData?.headcount?.residency ?? defaultHeadcount;

>>>>>>> dc4a8696
  if (!plotData)
    return (
      <div
        style={{
          height: "100vh",
          display: "flex",
          justifyContent: "center",
          alignItems: "center",
        }}
      >
        <div
          style={{
            display: "flex",
            justifyContent: "center",
            alignItems: "center",
            height: "100%",
          }}
        >
          <CircularProgress />
        </div>
      </div>
    );

  return (
    <>
      <Box
        sx={{
          display: "flex-start",
          px: { xs: 0, md: 4 },
          pb: { xs: 2, sm: 2, md: 3 },
          flex: 1,
          flexDirection: "column",
          minWidth: 0,
          gap: 1,
        }}
      >
        <Stack
          pt={2}
          spacing={2}
          sx={{
            display: "flex-start",
            mx: "auto",
          }}
        >
          <Box sx={{ display: "flex", justifyContent: "space-between" }}>
            <Box>
              <Box sx={{ display: "flex", gap: 1 }}>
                <Typography
                  level="title-lg"
                  sx={{ display: "flex", alignItems: "center" }}
                >
                  Attendance trends
                </Typography>
              </Box>

              <Typography level="body-sm">
                Attendance stats for the {timeSpan}
              </Typography>
            </Box>
          </Box>
          <Divider />
          <Stack spacing={2} sx={{ my: 1 }}>
            <Grid
              container
              columnGap={2}
              rowGap={2}
              sx={{ flexGrow: 1, mx: 0 }}
            >
              <Grid xs={12} sm={5} lg={3} xl={2}>
                <LateCount
                  count={sumArray(plotData?.datasets.late.data ?? [])}
                  total={total}
                />
              </Grid>
              <Grid xs={12} sm={5} lg={3} xl={2}>
                <McCount
                  count={sumArray(plotData?.datasets.medical.data ?? [])}
                  total={total}
                />
              </Grid>
              <Grid xs={12} sm={5} lg={3} xl={2}>
                <NoShowCount
                  count={sumArray(plotData?.datasets.absent.data ?? [])}
                  total={total}
                />
              </Grid>
              <Grid xs={12} sm={5} lg={3} xl={2}>
                <OnTimeCount
                  count={sumArray(plotData?.datasets.ontime.data ?? [])}
                  total={total}
                />
              </Grid>
              <Grid xs={12} sm={5} lg={3} xl={2}>
                <OnLeaveCount
                  count={sumArray(plotData?.datasets.leave.data ?? [])}
                  total={total}
                />
              </Grid>
              <Grid xs={12} sm={5} lg={3} xl={3}>
                <MCMoneyCount
                  count={plotData?.expenses.medical ?? 0}
                  total={
                    plotData?.expenses.medical +
                    plotData?.expenses.transport +
                    plotData?.expenses.others
                  }
                />
              </Grid>
              <Grid xs={12} sm={5} lg={3} xl={3}>
                <TransportMoneyCount
                  count={plotData?.expenses.transport ?? 0}
                  total={
                    plotData?.expenses.medical +
                    plotData?.expenses.transport +
                    plotData?.expenses.others
                  }
                />
              </Grid>
              <Grid xs={12} sm={5} lg={3} xl={3}>
                <OtherMoneyCount
                  count={plotData?.expenses.others ?? 0}
                  total={
                    plotData?.expenses.medical +
                    plotData?.expenses.transport +
                    plotData?.expenses.others
                  }
                />
              </Grid>
            </Grid>

            <Typography level="body-sm">
              {timeSpan.charAt(0).toUpperCase() + timeSpan.slice(1)} attendance
              trends
            </Typography>
            <Box
              className="Pagination-laptopUp"
              sx={{
                pt: 2,
                gap: 1,
                [`& .${iconButtonClasses.root}`]: { borderRadius: "50%" },
                display: {
                  xs: "flex",
                  md: "flex",
                },
              }}
            >
              <Button
                size="sm"
                variant="outlined"
                color="neutral"
                startDecorator={<KeyboardArrowLeftIcon />}
                onClick={handlePrevious}
              >
                Previous
              </Button>

              <Box sx={{ flex: 1 }} />
              <Select
                name={"timeSpan"}
                defaultValue={"week"}
                onChange={(_e, value) => setTimeSpan(value ?? "week")}
              >
                <Option value={"day"}>{startDate.format("DD/MM/YY")}</Option>
                <Option value={"week"}>
                  Week of {startDate.format("DD/MM/YY")}
                </Option>
                <Option value={"month"}>
                  Month of {startDate.format("MMMM")}
                </Option>
              </Select>
              <Box sx={{ flex: 1 }} />

              <Button
                size="sm"
                variant="outlined"
                color="neutral"
                endDecorator={<KeyboardArrowRightIcon />}
                onClick={handleNext}
              >
                Next
              </Button>
            </Box>
            {plotData && (
              <AttendanceGraph
                datasets={plotData.datasets}
                weekStart={graphStartDate
                  .startOf(
                    timeSpan === "day"
                      ? "day"
                      : timeSpan === "week"
                      ? ("isoWeek" as OpUnitType)
                      : ("month" as OpUnitType)
                  )
                  .toDate()}
                endDate={startDate
                  .clone()
                  .endOf(
                    timeSpan === "day"
                      ? "day"
                      : timeSpan === "week"
                      ? ("isoWeek" as OpUnitType)
                      : ("month" as OpUnitType)
                  )
                  .toDate()}
              />
            )}
          </Stack>
        </Stack>

        <Stack
          pt={4}
          spacing={2}
          sx={{
            display: "flex-start",
            mx: "auto",
          }}
        >
          <Box sx={{ display: "flex", justifyContent: "space-between" }}>
            <Box>
              <Box sx={{ display: "flex", gap: 1 }}>
                <Typography
                  level="title-lg"
                  sx={{ display: "flex", alignItems: "center" }}
                >
                  Candidate report
                </Typography>
              </Box>

              <Typography level="body-sm">
                Overview of candidate information.
              </Typography>
            </Box>
          </Box>
          <Divider />
          <Stack columnGap={2} rowGap={2} sx={{ flexGrow: 1, mx: 0 }}>
            <Grid container spacing={2}>
              <Grid xs={12} sm={6} md={4}>
                <HeadcountSection
                  active={plotData?.headcount.endDate.ongoing ?? 0}
                  inactive={plotData?.headcount.endDate.hasEnded ?? 0}
                />
              </Grid>
              <Grid xs={12} sm={6} md={4}>
                <NationalityCount headcount={headcount} />
              </Grid>
              <Grid xs={12} sm={6} md={4}>
                <PassTypeCount headcount={residency} />
              </Grid>
            </Grid>
          </Stack>
        </Stack>

        <Stack
          pt={4}
          spacing={2}
          sx={{
            display: "flex-start",
            mx: "auto",
          }}
        >
          <Box sx={{ display: "flex", justifyContent: "space-between" }}>
            <Box>
              <Box sx={{ display: "flex", gap: 1 }}>
                <Typography
                  level="title-lg"
                  sx={{ display: "flex", alignItems: "center" }}
                >
                  Daily attendance
                </Typography>
              </Box>

              <Typography level="body-sm">
                Attendance history for {dayjs().format("DD MMM YYYY")}
              </Typography>
            </Box>
          </Box>
          <Divider />
          <Stack spacing={2} sx={{ my: 1 }}>
            <AdminProjectAttendanceTable data={data} />
            <AdminProjectAttendanceList data={data} />
          </Stack>
        </Stack>
      </Box>
    </>
  );
};

export default ProjectOverview;<|MERGE_RESOLUTION|>--- conflicted
+++ resolved
@@ -202,11 +202,8 @@
   const defaultHeadcount = {};
 
   const headcount = plotData?.headcount?.nationality ?? defaultHeadcount;
-<<<<<<< HEAD
-=======
   const residency = plotData?.headcount?.residency ?? defaultHeadcount;
 
->>>>>>> dc4a8696
   if (!plotData)
     return (
       <div
