// App.tsx
import { BrowserRouter as Router, Route, Routes } from 'react-router-dom';
import SelectRole from './login/select-role';
import LoginAdmin from './login/login-admin';
import LoginUser from './login/login-user';
import AdminDashboard from './admin/dashboard';
<<<<<<< HEAD
import Navbar from './components/Navbar';
import Footer from './components/Footer';
=======
import PrivateRoutes from './utils/private-route'
>>>>>>> 84e2c943

function App() {
  return (
    <Router>
      <Navbar />
      <Routes>
        {/* login routes */}
        <Route path="/" element={<SelectRole />} />
        <Route path="/admin" element={<LoginAdmin />} />
        <Route path="/user" element={<LoginUser />} />

        {/* admin routes */}
<<<<<<< HEAD
        <Route path='/admin/dashboard' element={<AdminDashboard />} />
        <Footer />

=======
        <Route element={<PrivateRoutes />}>
          <Route path='/admin/dashboard' element={<AdminDashboard />} />
        </Route>
>>>>>>> 84e2c943
      </Routes>
    </Router>
  );
}

export default App;<|MERGE_RESOLUTION|>--- conflicted
+++ resolved
@@ -4,12 +4,9 @@
 import LoginAdmin from './login/login-admin';
 import LoginUser from './login/login-user';
 import AdminDashboard from './admin/dashboard';
-<<<<<<< HEAD
 import Navbar from './components/Navbar';
 import Footer from './components/Footer';
-=======
 import PrivateRoutes from './utils/private-route'
->>>>>>> 84e2c943
 
 function App() {
   return (
@@ -22,16 +19,11 @@
         <Route path="/user" element={<LoginUser />} />
 
         {/* admin routes */}
-<<<<<<< HEAD
-        <Route path='/admin/dashboard' element={<AdminDashboard />} />
-        <Footer />
-
-=======
         <Route element={<PrivateRoutes />}>
           <Route path='/admin/dashboard' element={<AdminDashboard />} />
         </Route>
->>>>>>> 84e2c943
       </Routes>
+      <Footer />
     </Router>
   );
 }
