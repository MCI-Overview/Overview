--- conflicted
+++ resolved
@@ -20,45 +20,29 @@
 
 model Attendance {
   id            String           @id
-  candidateNric String           @db.VarChar(9)
+  candidateNric String
   shiftId       String
   clockInTime   DateTime
   clockOutTime  DateTime
   status        AttendanceStatus
+  shiftDate     DateTime
+  Candidate     Candidate        @relation(fields: [candidateNric], references: [nric])
+  Shift         Shift            @relation(fields: [shiftId], references: [id])
 }
 
 model Candidate {
-<<<<<<< HEAD
-  nric             String    @id @db.VarChar(9)
-  phoneNumber      String    @unique
+  nric             String       @id @db.VarChar(9)
+  phoneNumber      String       @unique
   name             String
-  hasOnboarded     Boolean   @default(false)
+  hasOnboarded     Boolean      @default(false)
   nationality      String?
   dateOfBirth      DateTime?
   bankDetails      Json?
   address          Json?
   emergencyContact Json?
   Assign           Assign[]
+  Attendance       Attendance[]
   User             User?
-=======
-  nric           String    @id @db.VarChar(9)
-  name           String
-  block          String
-  building       String
-  floor          String
-  unit           String
-  street         String
-  postal         String    @db.VarChar(6)
-  country        String
-  bankHolderName String?
-  bankName       String?
-  bankNumber     String?
-  dateOfBirth    DateTime?
-  phoneNumber    String
-  nationality    String
-  Assign         Assign[]
-  User           User?
->>>>>>> 39d8a464
 }
 
 model Client {
@@ -99,7 +83,7 @@
   endDate      DateTime
   startDate    DateTime
   employmentBy MCICompany
-  status       ProjectStatus
+  status       ProjectStatus @default(ACTIVE)
   Assign       Assign[]
   Manage       Manage[]
   Client       Client        @relation(fields: [clientUEN], references: [UEN])
@@ -107,14 +91,17 @@
 }
 
 model Shift {
-  id          String    @id @default(cuid())
+  id          String       @id @default(cuid())
   headcount   Int
   day         DayOfWeek
   endTime     DateTime
   projectId   String
   shiftNumber Int
   startTime   DateTime
-  Project     Project   @relation(fields: [projectId], references: [id])
+  Attendance  Attendance[]
+  Project     Project      @relation(fields: [projectId], references: [id])
+
+  @@unique([projectId, day, shiftNumber, startTime, endTime])
 }
 
 model Session {
