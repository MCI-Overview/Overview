--- conflicted
+++ resolved
@@ -151,11 +151,7 @@
   PAID_LEAVE
   UNPAID_LEAVE
   RESIGNATION
-<<<<<<< HEAD
-=======
-  CANCEL
   MEDICAL_LEAVE
->>>>>>> 3b6250ea
 }
 
 enum AttendanceStatus {
