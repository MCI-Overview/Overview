--- conflicted
+++ resolved
@@ -42,10 +42,6 @@
   status        AttendanceStatus?
   leave         LeaveStatus?
   shiftDate     DateTime
-<<<<<<< HEAD
-=======
-  shiftType     ShiftType         @default(FULL_DAY)
->>>>>>> f8628210
   Candidate     Candidate         @relation(fields: [candidateCuid], references: [cuid])
   Shift         Shift             @relation(fields: [shiftCuid], references: [cuid])
 
@@ -136,11 +132,8 @@
   status           ShiftStatus  @default(ACTIVE)
   Attendance       Attendance[]
   Project          Project      @relation(fields: [projectCuid], references: [cuid])
-<<<<<<< HEAD
 
   @@unique([projectCuid, startTime, endTime])
-=======
->>>>>>> f8628210
 }
 
 model User {
@@ -213,10 +206,4 @@
   REJECTED
   PENDING
   CANCELLED
-}
-
-enum ShiftType {
-  FULL_DAY
-  FIRST_HALF
-  SECOND_HALF
 }