--- conflicted
+++ resolved
@@ -19,23 +19,13 @@
 }
 
 model Attendance {
-<<<<<<< HEAD
-  id            String            @id
+  id            String            @id @default(cuid())
   candidateNric String
   shiftId       String
   clockInTime   DateTime?
   clockOutTime  DateTime?
   status        AttendanceStatus?
   shiftDate     DateTime
-=======
-  id            String            @id @default(cuid())
-  candidateNric String
-  shiftId       String
-  shiftDate     DateTime
-  clockInTime   DateTime?
-  clockOutTime  DateTime?
-  status        AttendanceStatus?
->>>>>>> bb3c68ea
   Candidate     Candidate         @relation(fields: [candidateNric], references: [nric])
   Shift         Shift             @relation(fields: [shiftId], references: [id])
 }
@@ -100,6 +90,14 @@
   Shift        Shift[]
 }
 
+model Session {
+  sid    String   @id(map: "session_pkey") @db.VarChar
+  sess   Json     @db.Json
+  expire DateTime @db.Timestamp(6)
+
+  @@index([expire], map: "IDX_session_expire")
+}
+
 model Shift {
   id          String       @id @default(cuid())
   headcount   Int
@@ -112,14 +110,6 @@
   Project     Project      @relation(fields: [projectId], references: [id])
 
   @@unique([projectId, day, shiftNumber, startTime, endTime])
-}
-
-model Session {
-  sid    String   @id(map: "session_pkey") @db.VarChar
-  sess   Json     @db.Json
-  expire DateTime @db.Timestamp(6)
-
-  @@index([expire], map: "IDX_session_expire")
 }
 
 model User {
@@ -151,6 +141,11 @@
   TERMINATED
 }
 
+enum MCICompany {
+  MCI_CAREER_SERVICES
+  MCI_OUTSOURCING
+}
+
 enum ProjectStatus {
   ACTIVE
   EXPIRED
@@ -160,9 +155,4 @@
 enum Role {
   CLIENT_HOLDER
   CANDIDATE_HOLDER
-}
-
-enum MCICompany {
-  MCI_CAREER_SERVICES
-  MCI_OUTSOURCING
 }