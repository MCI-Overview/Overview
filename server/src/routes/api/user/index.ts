--- conflicted
+++ resolved
@@ -33,10 +33,8 @@
   }
 });
 
-<<<<<<< HEAD
-userAPIRouter.get("/bankStatement", async (req, res) => {
-  const user = req.user as User;
-  const { cuid } = user;
+userAPIRouter.get("/projects", async (req, res) => {
+  const { cuid } = req.user as User;
 
   try {
     const command = new GetObjectCommand({
@@ -100,31 +98,6 @@
 
   try {
     const candidateData = await prisma.candidate.findUniqueOrThrow({
-      where: {
-        cuid: candidateCuid,
-      },
-    });
-
-    return res.send(candidateData);
-  } catch (error) {
-    const prismaError = error as PrismaError;
-    if (prismaError.code === "P2025") {
-      return res.status(404).send("Candidate does not exist.");
-    }
-
-    return res.status(500).send("Internal server error");
-  }
-});
-
-userAPIRouter.post("/details", async (req, res) => {
-  const { nationality, address } = req.body;
-=======
-userAPIRouter.get("/projects", async (req, res) => {
->>>>>>> bb6b9904
-  const { cuid } = req.user as User;
-
-  try {
-    const projects = await prisma.project.findMany({
       where: {
         Assign: {
           some: {
