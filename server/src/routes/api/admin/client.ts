import { Router, Request, Response } from "express";
import { PrismaClient } from "@prisma/client";
import { PrismaError, User } from "@/types";
import {
  Permission,
  checkPermission,
  PERMISSION_ERROR_TEMPLATE,
} from "../../../utils/check-permission";

const prisma = new PrismaClient();

const clientAPIRoutes: Router = Router();

clientAPIRoutes.get("/client/:clientUEN"),
  async (req: Request, res: Response) => {
<<<<<<< HEAD
    const clientUEN = req.params.clientId;
=======
    const { clientUEN } = req.params;
>>>>>>> bb3c68ea

    const clientData = await prisma.client.findUnique({
      where: {
        UEN: clientUEN,
      },
    });

    if (!clientData) {
      return res.status(404).send("Client does not exist.");
    }

    return res.send(clientData);
  };

<<<<<<< HEAD
clientAPIRoutes.get("/clients", async (_req, res) => {
  // const clientsData = await prisma.client.findMany({
  //   select: {
  //     id: true,
  //     name: true,
  //   },
  // });

  const clientsData = [
    {
      UEN: "123456789A",
      name: "company A"
    },
    {
      UEN: "987654321B",
      name: "company B"
    },
  ]
  return res.send(clientsData);
});

clientAPIRoutes.post("/client/create", async (req, res) => {
  const clientUEN = req.body.uen;
  const clientName = req.body.name;

  if (!clientName) {
=======
clientAPIRoutes.post("/client", async (req, res) => {
  const { UEN, name } = req.body;

  if (!name) {
>>>>>>> bb3c68ea
    return res.status(400).send("name is required.");
  }

  try {
    await prisma.client.create({
      data: {
<<<<<<< HEAD
        UEN: clientUEN,
        name: clientName,
=======
        UEN: UEN,
        name: name,
>>>>>>> bb3c68ea
      },
    });
  } catch (error) {
    const prismaError = error as PrismaError;
    if (prismaError.code === "P2002") {
      return res.status(400).send("Client already exists.");
    }

    return res.status(500).send("Internal server error.");
  }

  return res.send("Client created successfully.");
});

clientAPIRoutes.delete("/client", async (req, res) => {
  const user = req.user as User;
  const { UEN } = req.body;

  if (!UEN) {
    return res.status(400).send("UEN is required.");
  }

  const hasDeleteClientPermission = checkPermission(
    user.id,
    Permission.CAN_DELETE_CLIENTS,
  );

  if (!hasDeleteClientPermission) {
    return res
      .status(401)
      .send(PERMISSION_ERROR_TEMPLATE + Permission.CAN_DELETE_CLIENTS);
  }

  try {
    const clientToDelete = await prisma.client.findUnique({
      where: {
        UEN: UEN,
      },
      include: {
        Project: true,
      },
    });

    if (!clientToDelete) {
      return res.status(404).send("Client does not exist.");
    }

    if (clientToDelete.Project.length > 0) {
      return res.status(400).send("Client has linked projects.");
    }

    await prisma.client.delete({
      where: {
        UEN: UEN,
      },
    });
  } catch (error) {
    return res.status(500).send("Internal server error.");
  }

  return res.send("Client deleted successfully.");
});

async function updateClient(req: Request, res: Response) {
  const user = req.user as User;
  const { UEN, name } = req.body;

  if (!name) {
    return res.status(400).send("name is required.");
  }

  const hasUpdateClientPermission = checkPermission(
    user.id,
    Permission.CAN_UPDATE_CLIENTS,
  );

  if (!hasUpdateClientPermission) {
    return res
      .status(401)
      .send(PERMISSION_ERROR_TEMPLATE + Permission.CAN_UPDATE_CLIENTS);
  }

  try {
    await prisma.client.update({
      where: {
        UEN: UEN,
      },
      data: {
        name: name,
      },
    });
  } catch (error) {
    return res.status(500).send("Internal server error.");
  }

  return res.send("Client updated successfully.");
}

clientAPIRoutes.put("/client", updateClient);
clientAPIRoutes.patch("/client", updateClient);

clientAPIRoutes.get("/clients", async (_req, res) => {
  const clientsData = await prisma.client.findMany({
    select: {
      UEN: true,
      name: true,
    },
  });

  return res.send(clientsData);
});

export default clientAPIRoutes;<|MERGE_RESOLUTION|>--- conflicted
+++ resolved
@@ -13,11 +13,7 @@
 
 clientAPIRoutes.get("/client/:clientUEN"),
   async (req: Request, res: Response) => {
-<<<<<<< HEAD
-    const clientUEN = req.params.clientId;
-=======
     const { clientUEN } = req.params;
->>>>>>> bb3c68ea
 
     const clientData = await prisma.client.findUnique({
       where: {
@@ -32,52 +28,18 @@
     return res.send(clientData);
   };
 
-<<<<<<< HEAD
-clientAPIRoutes.get("/clients", async (_req, res) => {
-  // const clientsData = await prisma.client.findMany({
-  //   select: {
-  //     id: true,
-  //     name: true,
-  //   },
-  // });
-
-  const clientsData = [
-    {
-      UEN: "123456789A",
-      name: "company A"
-    },
-    {
-      UEN: "987654321B",
-      name: "company B"
-    },
-  ]
-  return res.send(clientsData);
-});
-
-clientAPIRoutes.post("/client/create", async (req, res) => {
-  const clientUEN = req.body.uen;
-  const clientName = req.body.name;
-
-  if (!clientName) {
-=======
 clientAPIRoutes.post("/client", async (req, res) => {
   const { UEN, name } = req.body;
 
   if (!name) {
->>>>>>> bb3c68ea
     return res.status(400).send("name is required.");
   }
 
   try {
     await prisma.client.create({
       data: {
-<<<<<<< HEAD
-        UEN: clientUEN,
-        name: clientName,
-=======
         UEN: UEN,
         name: name,
->>>>>>> bb3c68ea
       },
     });
   } catch (error) {
