import { Router } from "express";
import { Candidate, MCICompany, PrismaClient, Role } from "@prisma/client";
import { PrismaError, User, Location } from "@/types";
import {
  checkPermission,
  Permission,
  PERMISSION_ERROR_TEMPLATE,
} from "../../../utils/check-permission";

const prisma = new PrismaClient();
const projectAPIRouter: Router = Router();

projectAPIRouter.get("/project/:projectId", async (req, res) => {
  const user = req.user as User;
  const { projectId } = req.params;

  const projectData = await prisma.project.findUnique({
    where: {
      id: projectId,
    },
    include: {
      Manage: true,
      Shift: true,
      Assign: true,
      Client: true,
    },
  });

  if (!projectData) {
    return res.status(404).send("Project does not exist.");
  }

  if (
    projectData.Manage.some(
      (consultant) => consultant.consultantEmail === user.id,
    )
  ) {
    return res.send(projectData);
  }

  const hasReadAllProjectPermission = await checkPermission(
    user.id,
    Permission.CAN_READ_ALL_PROJECTS,
  );

  if (hasReadAllProjectPermission) {
    return res.send(projectData);
  }

<<<<<<< HEAD
  return res.status(401).send("Unauthorized");
});

projectAPIRouter.get("/projects", async (req, res) => {
  const user = req.user as User;

  const projectsData = prisma.consultant.findUnique({
    where: {
      email: user.id,
    },
    select: {
      Manage: true,
    },
  });

  return res.send(projectsData);
=======
  return res
    .status(401)
    .send(PERMISSION_ERROR_TEMPLATE + Permission.CAN_READ_ALL_PROJECTS);
>>>>>>> bb3c68ea
});

projectAPIRouter.post("/project", async (req, res) => {
  const user = req.user as User;
  const {
    name,
    clientUEN,
    clientName,
    employmentBy,
    locations,
    startDate,
    endDate,
    candidateHolders,
  } = req.body;

  if (!name) {
    return res.status(400).send("name is required.");
  }

  if (!clientUEN) {
    return res.status(400).send("clientUEN is required.");
  }

<<<<<<< HEAD
  // Required fields
  const name = req.body.name;
  const clientUEN = req.body.clientUEN;
=======
  if (!employmentBy) {
    return res.status(400).send("employmentBy is required.");
  }
>>>>>>> bb3c68ea

  if (!startDate) {
    return res.status(400).send("startDate is required.");
  }

  if (!endDate) {
    return res.status(400).send("endDate is required.");
  }

<<<<<<< HEAD
  if (!name || !clientUEN || !locations || !startDate || !endDate) {
    return res
      .status(400)
      .send("name, clientId, locations, startDate, and endDate are required.");
=======
  let endDateObject: Date | undefined;
  if (endDate) {
    try {
      endDateObject = new Date(Date.parse(endDate));
    } catch (error) {
      return res.status(400).send("Invalid endDate parameter.");
    }
>>>>>>> bb3c68ea
  }

  let startDateObject: Date | undefined;
  if (startDate) {
    try {
      startDateObject = new Date(Date.parse(startDate));
    } catch (error) {
      return res.status(400).send("Invalid startDate parameter.");
    }
  }

  if (startDateObject && endDateObject && startDateObject > endDateObject) {
    return res.status(400).send("startDate cannot be after endDate.");
  }

  if (locations && !Array.isArray(locations)) {
    return res.status(400).send("locations must be an array.");
  }

  let locationsObject: Location[] | undefined;
  if (locations && Array.isArray(locations)) {
    try {
      locationsObject = locations.map((location: Location) => {
        return {
          postalCode: location.postalCode,
          address: location.address,
          longitude: location.longitude,
          latitude: location.latitude,
        };
      });
    } catch (error) {
      return res.status(400).send("Invalid locations parameter.");
    }
  }

  if (candidateHolders && !Array.isArray(candidateHolders)) {
    return res.status(400).send("candidateHolders must be an array.");
  }

  let employmentByObject: MCICompany | undefined;
  if (employmentBy === "MCI Career Services Ptd Ltd") {
    employmentByObject = MCICompany.MCI_CAREER_SERVICES;
  } else if (employmentBy === "MCI Outsourcing Ptd Ltd") {
    employmentByObject = MCICompany.MCI_OUTSOURCING;
  } else {
    return res.status(400).send("Invalid employmentBy parameter.");
  }

  const createData = {
    name,
    clientUEN,
    startDate,
    endDate,
    locations: JSON.stringify(locationsObject),
    employmentBy: employmentByObject,
  };

  try {
    await prisma.project.create({
      data: {
<<<<<<< HEAD
        name: name,
        status: status,
        clientUEN: clientUEN,
        locations: locations,
        startDate: startDate,
        endDate: endDate,
        employmentBy: employmentBy,
=======
        ...createData,
>>>>>>> bb3c68ea
        Manage: {
          createMany: {
            data: [
              {
                consultantEmail: user.id,
                role: Role.CLIENT_HOLDER,
              },
              ...candidateHolders.map((email: string) => {
                return {
                  consultantEmail: email,
                  role: Role.CANDIDATE_HOLDER,
                };
              }),
            ],
          },
        },
        Client: {
          connectOrCreate: {
            where: {
              UEN: clientUEN,
            },
            create: {
              UEN: clientUEN,
              name: clientName,
            },
          },
        },
      },
    });
  } catch (e) {
    const error = e as PrismaError;

    if (
      error.code === "P2003" &&
      error.meta.field_name === "Project_clientId_fkey (index)"
    ) {
      return res.status(400).send("clientId does not exist.");
    }

    console.log(e);
    return res.status(500).send("Internal server error.");
  }

  return res.send("Project successfully created");
});

projectAPIRouter.delete("/project", async (req, res) => {
  const user = req.user as User;
  const { projectId, hardDelete } = req.body;

  if (hardDelete) {
    const hasHardDeletePermission = await checkPermission(
      user.id,
      Permission.CAN_HARD_DELETE_PROJECTS,
    );

    if (!hasHardDeletePermission) {
      return res
        .status(401)
        .send(PERMISSION_ERROR_TEMPLATE + Permission.CAN_HARD_DELETE_PROJECTS);
    }

    try {
      await prisma.project.delete({
        where: {
          id: projectId,
        },
      });

      return res.send("Project hard deleted.");
    } catch (error) {
      return res.status(500).send("Internal server error.");
    }
  }

  try {
    await prisma.project.update({
      where: {
        id: projectId,
        Manage: {
          some: {
            consultantEmail: user.id,
          },
        },
      },
      data: {
        status: "DELETED",
      },
    });
  } catch (e) {
    const error = e as PrismaError;

    if (error.code === "P2025") {
      return res.status(404).send("Project does not exist.");
    }

    return res.status(500).send("Internal server error.");
  }

  return res.send("Project deleted");
});

projectAPIRouter.patch("/project", async (req, res) => {
  const user = req.user as User;

  const {
    name,
    clientUEN,
    employmentBy,
    locations,
    startDate,
    endDate,
    candidateHolders,
    projectId,
  } = req.body;

  if (!projectId) {
    return res.status(400).send("projectId is required.");
  }

  if (
    !name &&
    !clientUEN &&
    !employmentBy &&
    !locations &&
    !startDate &&
    !endDate &&
    !candidateHolders
  ) {
    return res
      .status(400)
      .send(
        "At least one field (name, clientUEN, employmentBy, locations, startDate, endDate, candidateHolders) is required to update.",
      );
  }

  let employmentByObject: MCICompany | undefined;
  if (employmentBy === "MCI Career Services Ptd Ltd") {
    employmentByObject = MCICompany.MCI_CAREER_SERVICES;
  } else if (employmentBy === "MCI Outsourcing Ptd Ltd") {
    employmentByObject = MCICompany.MCI_OUTSOURCING;
  } else {
    return res.status(400).send("Invalid employmentBy parameter.");
  }

  let endDateObject: Date | undefined;
  if (endDate) {
    try {
      endDateObject = new Date(Date.parse(endDate));
    } catch (error) {
      return res.status(400).send("Invalid endDate parameter.");
    }
  }

  let startDateObject: Date | undefined;
  if (startDate) {
    try {
      startDateObject = new Date(Date.parse(startDate));
    } catch (error) {
      return res.status(400).send("Invalid startDate parameter.");
    }
  }

  if (startDateObject && endDateObject && startDateObject > endDateObject) {
    return res.status(400).send("startDate cannot be after endDate.");
  }

  if (locations && !Array.isArray(locations)) {
    return res.status(400).send("locations must be an array.");
  }

  let locationsObject: Location[] | undefined;
  if (locations && Array.isArray(locations)) {
    try {
      locationsObject = locations.map((location: Location) => {
        return {
          postalCode: location.postalCode,
          address: location.address,
          longitude: location.longitude,
          latitude: location.latitude,
        };
      });
    } catch (error) {
      return res.status(400).send("Invalid locations parameter.");
    }
  }

  if (candidateHolders && !Array.isArray(candidateHolders)) {
    return res.status(400).send("candidateHolders must be an array.");
  }

  const hasCanEditAllProjects = await checkPermission(
    user.id,
    Permission.CAN_EDIT_ALL_PROJECTS,
  );

  if (hasCanEditAllProjects) {
    const updateData = {
      ...(name && { name }),
      ...(clientUEN && { clientUEN }),
      ...(employmentByObject && {
        employmentBy: { update: employmentByObject },
      }),
      ...(locationsObject && { locations: { update: locationsObject } }),
      ...(startDateObject && { startDate: startDateObject }),
      ...(endDateObject && { endDate: endDateObject }),
      ...(candidateHolders && {
        candidateHolders: { update: candidateHolders },
      }),
    };

    try {
      await prisma.project.update({
        where: {
          id: projectId,
        },
        data: updateData,
      });
      return res.send(`Project ${projectId} updated successfully.`);
    } catch (error) {
      const prismaError = error as PrismaError;
      if (prismaError.code === "P2025") {
        return res.status(404).send("Project not found.");
      }

      return res.status(500).send(prismaError);
    }
  }

  try {
    const updateData = {
      ...(name && { name }),
      ...(employmentByObject && {
        employmentBy: { update: employmentByObject },
      }),
      ...(locationsObject && { locations: { update: locationsObject } }),
      ...(startDateObject && { startDate: startDateObject }),
      ...(endDateObject && { endDate: endDateObject }),
      ...(candidateHolders && {
        candidateHolders: { update: candidateHolders },
      }),
    };

    await prisma.project.update({
      where: {
        id: projectId,
        Manage: {
          some: {
            consultantEmail: user.id,
          },
        },
      },
      data: updateData,
    });
  } catch (error) {
    const prismaError = error as PrismaError;
    if (prismaError.code === "P2025") {
      return res.status(404).send("Project not found.");
    }

    return res.status(500).send(prismaError);
  }

  return res.send(`Project ${projectId} updated successfully.`);
});

projectAPIRouter.get("/project/:projectId/candidates", async (req, res) => {
  const user = req.user as User;
  const { projectId } = req.params;

  if (!projectId) {
    return res.status(400).send("projectId is required.");
  }

  const projectData = await prisma.project.findUnique({
    where: {
      id: projectId,
    },
    include: {
      Assign: {
        include: {
          Candidate: true,
        },
      },
      Manage: true,
    },
  });

  if (!projectData) {
    return res.status(404).send("Project does not exist.");
  }

  let candidateData: any = projectData.Assign.map((assign) => assign.Candidate);

  const hasReadCandidateDetailsPermission = await checkPermission(
    user.id,
    Permission.CAN_READ_CANDIDATE_DETAILS,
  );

  if (!hasReadCandidateDetailsPermission) {
    candidateData = candidateData.map((candidate: Candidate) => {
      const { nric, name, phoneNumber, emergencyContact } = candidate;
      return {
        nric,
        name,
        phoneNumber,
        emergencyContact,
      };
    });
  }

  if (
    projectData.Manage.some(
      (consultant) => consultant.consultantEmail === user.id,
    )
  ) {
    return res.send(candidateData);
  }

  const hasReadAllProjectPermission = await checkPermission(
    user.id,
    Permission.CAN_READ_ALL_PROJECTS,
  );

  if (hasReadAllProjectPermission) {
    return res.send(candidateData);
  }

  return res
    .status(401)
    .send(PERMISSION_ERROR_TEMPLATE + Permission.CAN_READ_ALL_PROJECTS);
});

projectAPIRouter.get("/projects", async (req, res) => {
  const user = req.user as User;

  const projectsData = await prisma.project.findMany({
    where: {
      Manage: {
        some: {
          consultantEmail: user.id,
        },
      },
    },
  });

  return res.send(projectsData);
});

projectAPIRouter.get("/projects/all", async (req, res) => {
  const user = req.user as User;

  const hasReadAllProjectsPermission = await checkPermission(
    user.id,
    Permission.CAN_READ_ALL_PROJECTS,
  );

  if (!hasReadAllProjectsPermission) {
    return res
      .status(401)
      .send(PERMISSION_ERROR_TEMPLATE + Permission.CAN_READ_ALL_PROJECTS);
  }

  const projectsData = await prisma.project.findMany();

  return res.send(projectsData);
});

export default projectAPIRouter;<|MERGE_RESOLUTION|>--- conflicted
+++ resolved
@@ -47,28 +47,9 @@
     return res.send(projectData);
   }
 
-<<<<<<< HEAD
-  return res.status(401).send("Unauthorized");
-});
-
-projectAPIRouter.get("/projects", async (req, res) => {
-  const user = req.user as User;
-
-  const projectsData = prisma.consultant.findUnique({
-    where: {
-      email: user.id,
-    },
-    select: {
-      Manage: true,
-    },
-  });
-
-  return res.send(projectsData);
-=======
   return res
     .status(401)
     .send(PERMISSION_ERROR_TEMPLATE + Permission.CAN_READ_ALL_PROJECTS);
->>>>>>> bb3c68ea
 });
 
 projectAPIRouter.post("/project", async (req, res) => {
@@ -92,15 +73,9 @@
     return res.status(400).send("clientUEN is required.");
   }
 
-<<<<<<< HEAD
-  // Required fields
-  const name = req.body.name;
-  const clientUEN = req.body.clientUEN;
-=======
   if (!employmentBy) {
     return res.status(400).send("employmentBy is required.");
   }
->>>>>>> bb3c68ea
 
   if (!startDate) {
     return res.status(400).send("startDate is required.");
@@ -110,12 +85,6 @@
     return res.status(400).send("endDate is required.");
   }
 
-<<<<<<< HEAD
-  if (!name || !clientUEN || !locations || !startDate || !endDate) {
-    return res
-      .status(400)
-      .send("name, clientId, locations, startDate, and endDate are required.");
-=======
   let endDateObject: Date | undefined;
   if (endDate) {
     try {
@@ -123,7 +92,6 @@
     } catch (error) {
       return res.status(400).send("Invalid endDate parameter.");
     }
->>>>>>> bb3c68ea
   }
 
   let startDateObject: Date | undefined;
@@ -184,17 +152,7 @@
   try {
     await prisma.project.create({
       data: {
-<<<<<<< HEAD
-        name: name,
-        status: status,
-        clientUEN: clientUEN,
-        locations: locations,
-        startDate: startDate,
-        endDate: endDate,
-        employmentBy: employmentBy,
-=======
         ...createData,
->>>>>>> bb3c68ea
         Manage: {
           createMany: {
             data: [
