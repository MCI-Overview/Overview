import { Router, Request, Response } from "express";
import { prisma } from "../../../client";
import { EmploymentType, Role, ShiftStatus } from "@prisma/client";
import { PrismaError } from "@/types";
import {
  GetProjectDataResponse,
  User,
  CommonLocation,
  CommonShiftGroup,
} from "@/types/common";
import {
  defaultDate,
  processCandidateData,
  checkLocationsValidity,
  checkDatesValidity,
  checkEmploymentByValidity,
  checkNoticePeriodValidity,
  checkTimesValidity,
} from "../../../utils/";
import bcrypt from "bcrypt";
import customParseFormat from "dayjs/plugin/customParseFormat";

import {
  PERMISSION_ERROR_TEMPLATE,
  checkPermission,
  getPermissions,
  PermissionList,
} from "../../../utils/permissions";
import dayjs from "dayjs";

const projectAPIRouter: Router = Router();

dayjs.extend(customParseFormat);

projectAPIRouter.get("/project/:projectCuid", async (req, res) => {
  const user = req.user as User;
  const { projectCuid } = req.params;

  let projectData;
  try {
    projectData = await prisma.project.findUniqueOrThrow({
      where: {
        cuid: projectCuid,
      },
      include: {
        Manage: {
          include: {
            Consultant: true,
          },
        },
        Shift: {
          where: {
            status: ShiftStatus.ACTIVE,
          },
        },
        Assign: {
          include: {
            Candidate: true,
            Consultant: {
              select: {
                cuid: true,
              },
            },
          },
        },
        Client: true,
      },
    });

    const permissionData = await getPermissions(user.cuid);

    const hasPermission =
      projectData.Manage.some(
        (manage) => manage.consultantCuid === user.cuid,
      ) ||
      (await checkPermission(
        user.cuid,
        PermissionList.CAN_READ_ALL_PROJECTS,
        permissionData,
      ));

    if (!hasPermission) {
      return res
        .status(401)
        .send(PERMISSION_ERROR_TEMPLATE + PermissionList.CAN_READ_ALL_PROJECTS);
    }

    const {
      cuid,
      name,
      employmentBy,
      locations,
      startDate,
      endDate,
      createdAt,
      noticePeriodDuration,
      noticePeriodUnit,
      timeWindow,
      distanceRadius,
      status,
      Client,
      shiftGroups,
      Shift,
      Assign,
      Manage,
    } = projectData;

    const processedData: GetProjectDataResponse = {
      cuid,
      name,
      employmentBy,
      locations: locations as CommonLocation[],
      startDate: startDate.toISOString(),
      endDate: endDate.toISOString(),
      createdAt: createdAt.toISOString(),
      noticePeriodDuration,
      noticePeriodUnit,
      timeWindow,
      distanceRadius,
      status,
      shiftGroups: shiftGroups as unknown as CommonShiftGroup[],
      shifts: Shift.map((shift) => ({
        ...shift,
        startTime: shift.startTime.toISOString(),
        endTime: shift.endTime.toISOString(),
        halfDayStartTime: shift.halfDayStartTime?.toISOString() || null,
        halfDayEndTime: shift.halfDayEndTime?.toISOString() || null,
      })),
      client: {
        ...Client,
      },
      candidates: await processCandidateData(user.cuid, Assign, permissionData),
      consultants: Manage.map((manage) => {
        const { role } = manage;
        const { cuid, name, email } = manage.Consultant;

        return {
          cuid,
          name,
          email,
          role,
        };
      }),
    };

    return res.send(processedData);
  } catch (error) {
    return res.status(404).send("Project does not exist.");
  }
});

// TODO: Add permission checks
projectAPIRouter.get(
  "/project/:projectCuid/roster",
  async (req: Request, res) => {
    // const user = req.user as User;
    const { startDate, endDate } = req.query as any;
    const { projectCuid } = req.params;

    if (!projectCuid)
      return res.status(400).json({
        message: "Please specify a project cuid.",
      });
    if (!startDate)
      return res.status(400).json({
        message: "Please specify a start date.",
      });
    if (!endDate)
      return res.status(400).json({
        message: "Please specify an end date.",
      });

    const datesValidity = checkDatesValidity(startDate, endDate);
    if (!datesValidity.isValid) {
      return res.status(400).json({
        message: datesValidity.message,
      });
    }

    const startDateObject = new Date(startDate);
    const endDateObject = new Date(endDate);

    const candidateCuids = await prisma.assign.findMany({
      where: {
        Project: {
          cuid: projectCuid,
        },
        startDate: {
          lte: endDateObject,
        },
        endDate: {
          gte: startDateObject,
        },
      },
      select: {
        candidateCuid: true,
        startDate: true,
        endDate: true,
        Candidate: {
          select: {
            name: true,
          },
        },
      },
    });

    const candidateRoster = await prisma.attendance.findMany({
      where: {
        shiftDate: {
          gte: startDateObject,
          lte: endDateObject,
        },
        candidateCuid: {
          in: candidateCuids.map((c) => c.candidateCuid),
        },
      },
      select: {
        cuid: true,
        shiftDate: true,
        candidateCuid: true,
        shiftType: true,
        Shift: {
          select: {
            Project: {
              select: {
                Manage: true,
              },
            },
            startTime: true,
            endTime: true,
            halfDayStartTime: true,
            halfDayEndTime: true,
            cuid: true,
          },
        },
      },
    });

    const data = candidateCuids.map((c) => {
      return {
        startDate: c.startDate,
        endDate: c.endDate,
        name: c.Candidate.name,
        cuid: c.candidateCuid,
        shifts: candidateRoster
          .filter((cr) => cr.candidateCuid === c.candidateCuid)
          .map((cr) => {
            const startDate = dayjs(cr.shiftDate);
            const startTime =
              cr.shiftType === "SECOND_HALF"
                ? dayjs(cr.Shift.halfDayStartTime)
                : dayjs(cr.Shift.startTime);
            const endTime =
              cr.shiftType === "FIRST_HALF"
                ? dayjs(cr.Shift.halfDayEndTime)
                : dayjs(cr.Shift.endTime);

            return {
              shiftCuid: cr.Shift.cuid,
              rosterCuid: cr.cuid,
              shiftType: cr.shiftType,
              shiftStartTime: startDate
                .add(startTime.hour(), "hour")
                .add(startTime.minute(), "minute"),
              shiftEndTime: startTime.isBefore(endTime)
                ? startDate
                    .add(endTime.hour(), "hour")
                    .add(endTime.minute(), "minute")
                : startDate
                    .add(endTime.hour(), "hour")
                    .add(endTime.minute(), "minute")
                    .add(1, "day"),
              consultantCuid: cr.Shift.Project.Manage.filter(
                (manage) => manage.role === Role.CLIENT_HOLDER,
              ).map((manage) => manage.consultantCuid)[0],
            };
          }),
      };
    });

    return res.json(data);
  },
);

// TODO: Add root permission check
projectAPIRouter.get("/project/:cuid/requests/:page", async (req, res) => {
  const user = req.user as User;
  const { cuid } = req.params;
  const page = parseInt(req.params.page, 10);
  const limit = 10;
  const offset = (page - 1) * limit;

  try {
    const project = await prisma.project.findUniqueOrThrow({
      where: {
        cuid,
      },
      include: {
        Manage: true,
      },
    });

    if (!project) {
      return res.status(404).send("Project does not exist.");
    }

    if (
      !project.Manage.some(
        (manage) =>
          manage.role === "CLIENT_HOLDER" &&
          manage.consultantCuid === user.cuid,
      )
    ) {
      return res
        .status(403)
        .send("You are not authorized to view this project's requests.");
    }

    const fetchedData = await prisma.request.findMany({
      where: {
        projectCuid: cuid,
      },
      include: {
        Assign: {
          select: {
            Candidate: {
              select: {
                name: true,
              },
            },
          },
        },
      },
      orderBy: {
        createdAt: "desc",
      },
      skip: offset,
      take: limit,
    });

    const totalCount = await prisma.request.count({
      where: {
        projectCuid: cuid,
      },
    });

    const paginationData = {
      isFirstPage: page === 1,
      isLastPage: page * limit >= totalCount,
      currentPage: page,
      previousPage: page > 1 ? page - 1 : null,
      nextPage: page * limit < totalCount ? page + 1 : null,
      pageCount: Math.ceil(totalCount / limit),
      totalCount: totalCount,
    };

    return res.json([fetchedData, paginationData]);
  } catch (error) {
    console.error("Error while fetching requests:", error);
    return res.status(500).send("Internal server error");
  }
});

projectAPIRouter.post("/project/:projectCuid/roster", async (req, res) => {
  // const user = req.user as User;
  const { projectCuid } = req.params;
  const { candidateCuid, newShifts } = req.body;

  if (!projectCuid)
    return res.status(400).json({
      message: "Please specify a project cuid.",
    });
  if (!candidateCuid)
    return res.status(400).json({
      message: "Please specify a candidate cuid.",
    });

  if (!newShifts || !Array.isArray(newShifts) || newShifts.length === 0)
    return res.status(400).json({
      message: "Please specify new shifts.",
    });

  const createData = newShifts.map((shift) => {
    return {
      candidateCuid,
      shiftType: shift.type,
      shiftDate: new Date(shift.shiftDate),
      shiftCuid: shift.shiftCuid,
    };
  });

  try {
    await prisma.attendance.createMany({
      data: createData,
      skipDuplicates: true,
    });

    return res.json({
      message: "Attendance created successfully.",
    });
  } catch (error) {
    console.log(error);
    return res.status(500).json({
      message: "Internal server error.",
    });
  }
});

projectAPIRouter.get("/project/:projectCuid/history", async (req, res) => {
  const { projectCuid } = req.params;
  const { startDate, endDate } = req.query;

  const start = typeof startDate === "string" ? startDate : undefined;
  const end = typeof endDate === "string" ? endDate : undefined;
  const now = dayjs();
  const adjustedEnd =
    end && dayjs(end).isAfter(now)
      ? now.startOf("day").toDate()
      : end
      ? dayjs(end).startOf("day").toDate()
      : undefined;

  try {
    const response = await prisma.attendance.findMany({
      where: {
        shiftDate: {
          gte: start ? dayjs(start).startOf("day").toDate() : undefined,
          lte: adjustedEnd,
        },
        Shift: {
          projectCuid: projectCuid,
        },
      },
      include: {
        Shift: {
          include: {
            Project: true,
          },
        },
        Candidate: true,
      },
      orderBy: {
        shiftDate: "asc",
      },
    });

    return res.send(
      response.map((row) => ({
        attendanceCuid: row.cuid,
        date: row.shiftDate,
        nric: row.Candidate.nric,
        name: row.Candidate.name,
        shiftStart: row.Shift.startTime,
        shiftEnd: row.Shift.endTime,
        rawStart: row.clockInTime,
        rawEnd: row.clockOutTime,
        status: row.status,
      })),
    );
  } catch (error) {
    return res.status(500).json({
      message: "Internal server error.",
    });
  }
});
<<<<<<< HEAD
=======

projectAPIRouter.get('/project/:projectCuid/overview', async (req, res) => {
  const { projectCuid } = req.params;
  const { weekStart } = req.query;

  const start = typeof weekStart === 'string' ? weekStart : undefined;
  const formattedWeekStart = dayjs(start).startOf('week').toDate();
  const formattedWeekEnd = dayjs(start).endOf('week').toDate();

  try {
    const response = await prisma.attendance.groupBy({
      by: ['status', 'shiftDate', 'leave'],
      where: {
        Shift: {
          projectCuid: projectCuid,
        },
        shiftDate: {
          gte: formattedWeekStart,
          lte: formattedWeekEnd,
        },
      },
      _count: {
        status: true,
      },
    });

    // Initialize an object to hold the data arrays for each status
    const totals: Record<string, number[]> = {
      LATE: Array(7).fill(0),
      MEDICAL: Array(7).fill(0),
      NO_SHOW: Array(7).fill(0),
      ON_TIME: Array(7).fill(0),
      LEAVE: Array(7).fill(0),
    };

    response.forEach(item => {
      if (item.shiftDate && item.status) {
        const dayOfWeek = dayjs(item.shiftDate).day(); // Get the day of the week (0 for Sunday, 6 for Saturday)
        const dayIndex = (dayOfWeek + 6) % 7; // Convert so Monday is 0 and Sunday is 6

        if (item.status === 'MEDICAL') {
          totals.MEDICAL[dayIndex] += item._count.status;
        } else if (item.leave === 'FULLDAY') {
          totals.LEAVE[dayIndex] += item._count.status;
        } else if (item.leave === 'HALFDAY') {
          totals.LEAVE[dayIndex] += item._count.status * 0.5;
          totals[item.status][dayIndex] += item._count.status;
        } else {
          totals[item.status][dayIndex] += item._count.status;
        }
      }
    });

    const datasets = {
      leave: {
        data: totals.LEAVE,
      },
      late: {
        data: totals.LATE,
      },
      medical: {
        data: totals.MEDICAL,
      },
      absent: {
        data: totals.NO_SHOW,
      },
      ontime: {
        data: totals.ON_TIME,
      },
    };

    return res.json({ datasets });
  } catch (error) {
    console.error('Error fetching overview:', error);
    return res.status(500).json({
      message: "Internal server error.",
    });
  }
});


>>>>>>> 2cc5776e

projectAPIRouter.delete("/roster/:rosterCuid", async (req, res) => {
  const user = req.user as User;
  const { rosterCuid } = req.params;

  if (!rosterCuid)
    return res.status(400).json({
      message: "Please specify a roster cuid.",
    });

  try {
    await prisma.attendance.delete({
      where: {
        cuid: rosterCuid,
        Shift: {
          Project: {
            Manage: {
              some: {
                consultantCuid: user.cuid,
                role: Role.CLIENT_HOLDER,
              },
            },
          },
        },
      },
      include: {
        Shift: {
          include: {
            Project: {
              include: {
                Manage: true,
              },
            },
          },
        },
      },
    });

    return res.json({
      message: "Attendance deleted successfully.",
    });
  } catch (error) {
    console.log(error);
    return res.status(500).json({
      message: "Internal server error.",
    });
  }
});

projectAPIRouter.post("/project", async (req, res) => {
  const user = req.user as User;
  const {
    name,
    clientUEN,
    clientName,
    employmentBy,
    locations,
    startDate,
    endDate,
    noticePeriodDuration,
    noticePeriodUnit,
    candidateHolders,
  } = req.body;

  if (!name)
    return res.status(400).json({
      message: "Please specify a project name.",
    });
  if (!employmentBy)
    return res.status(400).json({
      message: "Please choose employment by company.",
    });
  if (!clientUEN)
    return res.status(400).json({
      message: "Please specify client UEN number.",
    });
  if (!startDate)
    return res.status(400).json({
      message: "Please specify a start date.",
    });
  if (!endDate)
    return res.status(400).json({
      message: "Please specify an end date.",
    });
  if (!noticePeriodDuration || !noticePeriodUnit)
    return res.status(400).json({
      message: "Please specify notice period duration and unit.",
    });

  const datesValidity = checkDatesValidity(startDate, endDate);
  if (!datesValidity.isValid) {
    return res.status(400).json({
      message: datesValidity.message,
    });
  }

  const noticePeriodValidity = checkNoticePeriodValidity(
    noticePeriodDuration,
    noticePeriodUnit,
    startDate,
    endDate,
  );
  if (!noticePeriodValidity.isValid) {
    return res.status(400).json({
      message: noticePeriodValidity.message,
    });
  }

  const locationsValidity = checkLocationsValidity(locations);
  if (!locationsValidity.isValid) {
    return res.status(400).json({
      message: locationsValidity.message,
    });
  }

  const employmentByValidity = checkEmploymentByValidity(employmentBy);
  if (!employmentByValidity.isValid) {
    return res.status(400).json({
      message: employmentByValidity.message,
    });
  }

  if (candidateHolders && !Array.isArray(candidateHolders)) {
    return res.status(400).json({
      message: "Invalid candidate holders parameter (Not an array).",
    });
  }

  const createData = {
    name,
    startDate: dayjs(startDate).startOf("day").toDate(),
    endDate: dayjs(endDate).endOf("day").toDate(),
    noticePeriodDuration: parseInt(noticePeriodDuration),
    noticePeriodUnit,
    locations,
    employmentBy,
  };

  try {
    const projectData = await prisma.project.create({
      data: {
        ...createData,
        Manage: {
          createMany: {
            data: [
              {
                consultantCuid: user.cuid,
                role: Role.CLIENT_HOLDER,
              },
              ...candidateHolders.map((cuid: string) => {
                return {
                  consultantCuid: cuid,
                  role: Role.CANDIDATE_HOLDER,
                };
              }),
            ],
          },
        },
        Client: {
          connectOrCreate: {
            where: {
              uen: clientUEN,
            },
            create: {
              uen: clientUEN,
              name: clientName,
            },
          },
        },
      },
    });

    return res.json({
      message: "Project successfully created.",
      projectCuid: projectData.cuid,
    });
  } catch (error) {
    const prismaError = error as PrismaError;

    if (
      prismaError.code === "P2003" &&
      prismaError.meta.field_name === "Project_clientId_fkey (index)"
    ) {
      return res.status(400).json({
        message: "clientId does not exist.",
      });
    }

    console.log(prismaError);
    return res.status(500).json({
      message: "Internal server error.",
    });
  }
});

projectAPIRouter.delete("/project/:projectCuid", async (req, res) => {
  const user = req.user as User;
  const { projectCuid } = req.params;

  if (!projectCuid)
    return res.status(400).json({ message: "projectCuid is required." });

  let projectData;
  try {
    projectData = await prisma.project.findUniqueOrThrow({
      where: {
        cuid: projectCuid,
      },
      include: {
        Manage: true,
      },
    });
  } catch (error) {
    const prismaError = error as PrismaError;
    if (prismaError.code === "P2025") {
      return res.status(404).send("Project does not exist.");
    }

    console.log(error);
    return res.status(500).send("Internal server error.");
  }

  const hasPermission =
    projectData.Manage.some((manage) => manage.consultantCuid === user.cuid) ||
    (await checkPermission(user.cuid, PermissionList.CAN_EDIT_ALL_PROJECTS));

  if (!hasPermission) {
    return res
      .status(401)
      .send(PERMISSION_ERROR_TEMPLATE + PermissionList.CAN_EDIT_ALL_PROJECTS);
  }

  try {
    await prisma.project.update({
      where: {
        cuid: projectCuid,
      },
      data: {
        status: "DELETED",
      },
    });
  } catch (error) {
    console.log(error);
    return res.status(500).send("Internal server error.");
  }

  return res.send("Project deleted");
});

// TODO: Delete related references in other tables first
projectAPIRouter.delete("/project/permanent", async (req, res) => {
  const user = req.user as User;
  const { projectCuid } = req.body;

  const hasHardDeletePermission = await checkPermission(
    user.cuid,
    PermissionList.CAN_HARD_DELETE_PROJECTS,
  );

  if (!hasHardDeletePermission) {
    return res
      .status(401)
      .send(
        PERMISSION_ERROR_TEMPLATE + PermissionList.CAN_HARD_DELETE_PROJECTS,
      );
  }

  try {
    await prisma.project.delete({
      where: {
        cuid: projectCuid,
      },
    });

    return res.send("Project hard deleted.");
  } catch (error) {
    return res.status(500).send("Internal server error.");
  }
});

projectAPIRouter.patch("/project", async (req, res) => {
  const user = req.user as User;

  const {
    projectCuid,
    name,
    clientUEN,
    employmentBy,
    locations,
    startDate,
    endDate,
    timeWindow,
    distanceRadius,
    candidateHolders,
    shiftGroups,
  } = req.body;

  if (!projectCuid) return res.status(400).send("projectCuid is required.");

  const employmentByValidity = checkEmploymentByValidity(employmentBy);
  if (!employmentByValidity.isValid) {
    return res.status(400).json({
      message: employmentByValidity.message,
    });
  }

  const datesValidity = checkDatesValidity(startDate, endDate);
  if (!datesValidity.isValid) {
    return res.status(400).json({
      message: datesValidity.message,
    });
  }

  const locationsValidity = checkLocationsValidity(locations);
  if (!locationsValidity.isValid) {
    return res.status(400).json({
      message: locationsValidity.message,
    });
  }

  const timeWindowValidity = timeWindow >= 0;
  if (!timeWindowValidity) {
    return res.status(400).json({
      message: "timeWindow must be a non-negative number.",
    });
  }

  const distanceRadiusValidity = distanceRadius >= 50;
  if (!distanceRadiusValidity) {
    return res.status(400).json({
      message: "distanceRadius must be at least 50 meters.",
    });
  }

  if (candidateHolders && !Array.isArray(candidateHolders)) {
    return res.status(400).send("candidateHolders must be an array.");
  }

  const hasCanEditAllProjects = await checkPermission(
    user.cuid,
    PermissionList.CAN_EDIT_ALL_PROJECTS,
  );

  let updateData = {
    ...(name && { name }),
    ...(clientUEN && { clientUEN }),
    ...(locations && { locations }),
    ...(employmentBy && { employmentBy }),
    ...(startDate && { startDate: new Date(startDate) }),
    ...(endDate && { endDate: new Date(endDate) }),
    ...(timeWindow && { timeWindow }),
    ...(distanceRadius && { distanceRadius }),
    ...(candidateHolders && {
      candidateHolders,
    }),
    ...(shiftGroups && { shiftGroups }),
  };

  if (!hasCanEditAllProjects) {
    delete updateData.clientUEN;
  }

  try {
    await prisma.project.update({
      where: {
        cuid: projectCuid,
        Manage: {
          some: {
            consultantCuid: user.cuid,
          },
        },
      },
      data: updateData,
    });

    return res.send(`Project ${projectCuid} updated successfully.`);
  } catch (error) {
    const prismaError = error as PrismaError;
    if (prismaError.code === "P2025") {
      return res.status(404).send("Project not found.");
    }

    console.log(error);
    return res.status(500).send("Internal server error.");
  }
});

projectAPIRouter.post("/project/:projectCuid/candidates", async (req, res) => {
  const user = req.user as User;
  const { projectCuid } = req.params;
  const candidates = req.body;

  if (!projectCuid) return res.status(400).send("projectCuid is required.");

  let projectData;
  try {
    projectData = await prisma.project.findUniqueOrThrow({
      where: {
        cuid: projectCuid,
      },
      include: {
        Manage: true,
      },
    });
  } catch (error) {
    const prismaError = error as PrismaError;
    if (prismaError.code === "P2025") {
      return res.status(404).send("Project does not exist.");
    }

    console.log(error);
    return res.status(500).send("Internal server error.");
  }

  const hasPermission =
    projectData.Manage.some((manage) => manage.consultantCuid === user.cuid) ||
    (await checkPermission(user.cuid, PermissionList.CAN_EDIT_ALL_PROJECTS));

  if (!hasPermission) {
    return res
      .status(401)
      .send(PERMISSION_ERROR_TEMPLATE + PermissionList.CAN_EDIT_ALL_PROJECTS);
  }

  if (!candidates || !Array.isArray(candidates) || candidates.length === 0) {
    return res.status(400).send("Nonempty candidates array is required.");
  }

  // verify all candidates have nric, name, contact, dateOfBirth, startDate, endDate, employmentType
  const invalidCandidates = candidates.filter(
    (cdd: any) =>
      !cdd.nric ||
      !cdd.name ||
      !cdd.contact ||
      !cdd.dateOfBirth ||
      !cdd.startDate ||
      !cdd.endDate ||
      !cdd.employmentType,
  );

  if (invalidCandidates.length > 0) {
    return res.status(400).send("Invalid candidate data.");
  }

  for (const cdd of candidates) {
    const datesValidity = checkDatesValidity(cdd.startDate, cdd.endDate);
    if (!datesValidity.isValid) {
      return res.status(400).json({
        message: datesValidity.message,
      });
    }

    // set cdd end date to project end date if it exceeds
    const startDate = new Date(cdd.startDate);
    const endDate = new Date(cdd.endDate);
    if (
      startDate < projectData.startDate ||
      endDate < projectData.startDate ||
      startDate > projectData.endDate ||
      endDate > projectData.endDate
    ) {
      return res
        .status(400)
        .send("Candidate start/end dates must fall within project period.");
    }
  }

  let candidateObjects;
  try {
    candidateObjects = candidates.map((cdd) => {
      return {
        nric: cdd.nric,
        contact: cdd.contact,
        name: cdd.name,
        hasOnboarded: false,
        nationality: null,
        dateOfBirth: new Date(Date.parse(cdd.dateOfBirth)),
        bankDetails: undefined,
        address: undefined,
        emergencyContact: undefined,
      };
    });
  } catch (error) {
    console.log(error);
    return res.status(400).send("Invalid dateOfBirth parameter.");
  }

  try {
    return await prisma.$transaction(async (prisma) => {
      const candidateData = await prisma.candidate.createManyAndReturn({
        data: candidateObjects,
        skipDuplicates: true,
      });

      await Promise.all(
        candidateData.map((cdd) =>
          prisma.user.create({
            data: {
              hash: bcrypt.hashSync(cdd.contact, 12),
              username: cdd.nric,
              Candidate: {
                connect: {
                  cuid: cdd.cuid,
                },
              },
            },
          }),
        ),
      );

      // retrieve cuids
      const candidatesInDb = await prisma.candidate.findMany({
        where: {
          nric: {
            in: candidateObjects.map((cdd) => cdd.nric),
          },
        },
      });

      const assignData = candidatesInDb.map((cdd) => {
        return {
          candidateCuid: cdd.cuid,
          consultantCuid: user.cuid,
          projectCuid: projectCuid,
          startDate: new Date(
            candidates.find((c) => c.nric === cdd.nric).startDate,
          ),
          endDate: new Date(
            candidates.find((c) => c.nric === cdd.nric).endDate,
          ),
          employmentType: candidates.find((c) => c.nric === cdd.nric)
            .employmentType as EmploymentType,
        };
      });

      const createdAssigns = await prisma.assign.createManyAndReturn({
        data: assignData,
        skipDuplicates: true,
      });

      const alreadyAssignedCandidates = candidatesInDb
        .filter(
          (cdd) =>
            !createdAssigns.some((assign) => assign.candidateCuid === cdd.cuid),
        )
        .map((cdd) => cdd.cuid);

      return res.send(alreadyAssignedCandidates);
    });
  } catch (error) {
    const err = error as PrismaError;
    console.log(err);
    return res.status(500).send("Internal server error.");
  }
});

// TODO: revisit candidate deletion logic. Proposed steps:
// 1. Delete scheduled future attendances (if they exist)
// 2. If candidate has no past attendances, hard delete candidate
// 3. Otherwise, soft delete candidate by setting endDate to current date
projectAPIRouter.delete(
  "/project/:projectCuid/candidates",
  async (req, res) => {
    const user = req.user as User;
    const { projectCuid } = req.params;
    const { cuidList } = req.body;

    if (!projectCuid) {
      return res.status(400).send("projectCuid is required.");
    }

    if (!cuidList || !Array.isArray(cuidList) || cuidList.length === 0) {
      return res.status(400).send("Nonempty cuidList array is required.");
    }

    let projectData;
    try {
      projectData = await prisma.project.findUniqueOrThrow({
        where: {
          cuid: projectCuid,
        },
        include: {
          Manage: true,
        },
      });
    } catch (error) {
      const prismaError = error as PrismaError;
      if (prismaError.code === "P2025") {
        return res.status(404).send("Project does not exist.");
      }

      console.log(error);
      return res.status(500).send("Internal server error.");
    }

    const hasPermission =
      projectData.Manage.some((m) => m.consultantCuid === user.cuid) ||
      (await checkPermission(user.cuid, PermissionList.CAN_EDIT_ALL_PROJECTS));

    if (!hasPermission) {
      return res
        .status(401)
        .send(PERMISSION_ERROR_TEMPLATE + PermissionList.CAN_EDIT_ALL_PROJECTS);
    }

    try {
      await prisma.assign.deleteMany({
        where: {
          projectCuid: projectCuid,
          candidateCuid: {
            in: cuidList,
          },
        },
      });
    } catch (error) {
      console.log(error);
      return res.status(500).send("Internal server error.");
    }

    return res.send("Candidates removed successfully.");
  },
);

projectAPIRouter.post("/project/:projectCuid/shifts", async (req, res) => {
  const user = req.user as User;
  const { projectCuid } = req.params;
  const {
    startTime,
    endTime,
    halfDayEndTime,
    halfDayStartTime,
    breakDuration,
  } = req.body;

  if (!startTime) return res.status(400).send("startTime is required.");

  if (!endTime) return res.status(400).send("endTime is required.");

  if (
    (halfDayEndTime && !halfDayStartTime) ||
    (!halfDayEndTime && halfDayStartTime)
  ) {
    return res
      .status(400)
      .send("specify both/neither halfDayEndTime and halfDayStartTime.");
  }

  if (!breakDuration) return res.status(400).send("breakDuration is required.");

  if (isNaN(parseInt(breakDuration))) {
    return res.status(400).send("breakDuration must be a number.");
  }

  if (parseInt(breakDuration) < 0) {
    return res.status(400).send("breakDuration cannot be negative.");
  }

  const timeValidity = checkTimesValidity(startTime, endTime);
  if (!timeValidity.isValid) {
    return res.status(400).send(timeValidity.message);
  }

  const startTimeObject = new Date();
  const [startTimeHour, startTimeMinute] = startTime.split(":").map(Number);
  startTimeObject.setHours(startTimeHour, startTimeMinute, 0, 0);

  const endTimeObject = new Date();
  const [endTimeHour, endTimeMinute] = endTime.split(":").map(Number);
  endTimeObject.setHours(endTimeHour, endTimeMinute, 0, 0);

  if (startTimeObject >= endTimeObject) {
    endTimeObject.setDate(endTimeObject.getDate() + 1);
  }

  const shiftDuration =
    (endTimeObject.getTime() - startTimeObject.getTime()) / 1000 / 60 / 60;

  if (shiftDuration >= 8 && breakDuration < 45) {
    return res
      .status(400)
      .send(
        `Minimum break duration is 45 minutes for a ${shiftDuration.toFixed(
          1,
        )}h shift.`,
      );
  }

  let projectData;
  try {
    projectData = await prisma.project.findUniqueOrThrow({
      where: {
        cuid: projectCuid,
      },
      include: {
        Manage: true,
      },
    });
  } catch (error) {
    const prismaError = error as PrismaError;
    if (prismaError.code === "P2025") {
      return res.status(404).send("Project does not exist.");
    }

    console.log(error);
    return res.status(500).send("Internal server error.");
  }

  // Checks if the user is a client holder of the project
  const hasPermission =
    projectData.Manage.some(
      (manage) =>
        manage.consultantCuid === user.cuid &&
        manage.role === Role.CLIENT_HOLDER,
    ) ||
    (await checkPermission(user.cuid, PermissionList.CAN_EDIT_ALL_PROJECTS));

  if (!hasPermission) {
    return res
      .status(401)
      .send(PERMISSION_ERROR_TEMPLATE + PermissionList.CAN_EDIT_ALL_PROJECTS);
  }

  const createData = {
    startTime: defaultDate(dayjs(startTime, "HH:mm")).toDate(),
    endTime: defaultDate(dayjs(endTime, "HH:mm")).toDate(),
    ...(halfDayEndTime && {
      halfDayEndTime: defaultDate(dayjs(halfDayEndTime, "HH:mm")).toDate(),
    }),
    ...(halfDayStartTime && {
      halfDayStartTime: defaultDate(dayjs(halfDayStartTime, "HH:mm")).toDate(),
    }),
    breakDuration: parseInt(breakDuration),
    projectCuid,
  };

  try {
    await prisma.shift.upsert({
      where: {
        projectCuid_startTime_endTime: {
          projectCuid,
          startTime: createData.startTime,
          endTime: createData.endTime,
        },
        status: ShiftStatus.ARCHIVED,
      },
      update: {
        status: ShiftStatus.ACTIVE,
      },
      create: createData,
    });
  } catch (error) {
    const prismaError = error as PrismaError;
    if (prismaError.code === "P2002") {
      return res.status(400).send("Shift already exists.");
    }

    console.log(error);
    return res.status(500).send("Internal server error.");
  }

  return res.send("Shift created successfully.");
});

// TODO: check for clashes in timings with existing shifts (For shift groups)

projectAPIRouter.get(
  "/project/:projectCuid/attendance/:date&:candidateCuid",
  async (req: Request, res: Response) => {
    const user = req.user as User;
    const { projectCuid, candidateCuid, date } = req.params;

    if (!projectCuid) {
      return res.status(400).send("projectCuid is required.");
    }

    if (!date || isNaN(Date.parse(date))) {
      return res.status(400).send("valid date is required.");
    }

    // find first and last day of month
    const startDate = new Date(date);
    const endDate = new Date(date);
    startDate.setDate(1);
    endDate.setMonth(endDate.getMonth() + 1);
    endDate.setDate(0);

    let projectData;
    try {
      projectData = await prisma.project.findUniqueOrThrow({
        where: {
          cuid: projectCuid,
        },
        include: {
          Manage: true,
        },
      });
    } catch (error) {
      const prismaError = error as PrismaError;
      if (prismaError.code === "P2025") {
        return res.status(404).send("Project does not exist.");
      }

      console.log(error);
      return res.status(500).send("Internal server error.");
    }

    const hasPermission =
      projectData.Manage.some(
        (manage) => manage.consultantCuid === user.cuid,
      ) ||
      (await checkPermission(user.cuid, PermissionList.CAN_EDIT_ALL_PROJECTS));

    if (!hasPermission) {
      return res
        .status(401)
        .send(PERMISSION_ERROR_TEMPLATE + PermissionList.CAN_EDIT_ALL_PROJECTS);
    }

    try {
      const attendanceData = await prisma.attendance.findMany({
        where: {
          ...(candidateCuid && { candidateCuid }),
          shiftDate: {
            gte: startDate,
            lte: endDate,
          },
          NOT: {
            status: null,
          },
        },
      });

      return res.send(attendanceData);
    } catch (error) {
      console.log(error);
      return res.status(500).send("Internal server error.");
    }
  },
);

projectAPIRouter.get(
  "/project/:projectCuid/candidates/roster",
  async (req: Request, res: Response) => {
    const user = req.user as User;
    const { startDate, endDate } = req.query as {
      startDate: string;
      endDate: string;
    };
    const { projectCuid } = req.params;

    if (!projectCuid) {
      return res.status(400).send("projectCuid is required.");
    }

    if (!startDate || isNaN(Date.parse(startDate))) {
      return res.status(400).send("valid startDate is required.");
    }

    if (!endDate || isNaN(Date.parse(endDate))) {
      return res.status(400).send("valid endDate is required.");
    }

    let projectData;
    try {
      projectData = await prisma.project.findUniqueOrThrow({
        where: {
          cuid: projectCuid,
        },
        include: {
          Manage: true,
          Assign: true,
        },
      });
    } catch (error) {
      const prismaError = error as PrismaError;
      if (prismaError.code === "P2025") {
        return res.status(404).send("Project does not exist.");
      }

      console.log(error);
      return res.status(500).send("Internal server error.");
    }

    const hasPermission =
      projectData.Manage.some(
        (manage) => manage.consultantCuid === user.cuid,
      ) ||
      (await checkPermission(user.cuid, PermissionList.CAN_READ_ALL_PROJECTS));

    if (!hasPermission) {
      return res
        .status(401)
        .send(PERMISSION_ERROR_TEMPLATE + PermissionList.CAN_READ_ALL_PROJECTS);
    }

    try {
      const attendanceData = await prisma.attendance.findMany({
        where: {
          candidateCuid: {
            in: projectData.Assign.map((assign) => assign.candidateCuid),
          },
          shiftDate: {
            gte: startDate,
            lte: endDate,
          },
          Shift: {
            projectCuid: projectCuid,
          },
          status: null,
        },
      });

      return res.send(attendanceData);
    } catch (error) {
      console.log(error);
      return res.status(500).send("Internal server error.");
    }
  },
);

projectAPIRouter.get("/projects", async (req, res) => {
  const user = req.user as User;

  try {
    const projectsData = await prisma.project.findMany({
      where: {
        Manage: {
          some: {
            consultantCuid: user.cuid,
          },
        },
      },
      include: {
        Manage: {
          include: {
            Consultant: true,
          },
          where: {
            role: "CLIENT_HOLDER",
          },
        },
        Client: true,
      },
    });

    return res.send(projectsData);
  } catch (error) {
    console.log(error);
    return res.status(500).send("Internal server error.");
  }
});

projectAPIRouter.get("/projects/all", async (_req, res) => {
  /**
  const user = req.user as User;

  const hasReadAllProjectsPermission = await checkPermission(
    user.cuid,
    PermissionList.CAN_READ_ALL_PROJECTS,
  );

  if (!hasReadAllProjectsPermission) {
    return res
      .status(401)
      .send(PERMISSION_ERROR_TEMPLATE + PermissionList.CAN_READ_ALL_PROJECTS);
  }
  */

  try {
    const projectsData = await prisma.project.findMany({
      include: {
        Manage: {
          include: {
            Consultant: true,
          },
          where: {
            role: "CLIENT_HOLDER",
          },
        },
        Client: true,
      },
    });

    return res.send(projectsData);
  } catch (error) {
    console.log(error);
    return res.status(500).send("Internal server error.");
  }
});

projectAPIRouter.post("/project/:projectCuid/manage", async (req, res) => {
  const user = req.user as User;
  const { projectCuid } = req.params;
  const { consultantCuid, role } = req.body;

  if (!projectCuid) {
    return res.status(400).send("projectCuid is required.");
  }

  if (!consultantCuid) {
    return res.status(400).send("consultantCuid is required.");
  }

  if (!role) {
    return res.status(400).send("role is required.");
  }

  if (!["CLIENT_HOLDER", "CANDIDATE_HOLDER"].includes(role)) {
    return res.status(400).send("Invalid role.");
  }

  let projectData;
  try {
    projectData = await prisma.project.findUniqueOrThrow({
      where: {
        cuid: projectCuid,
      },
      include: {
        Manage: true,
      },
    });
  } catch (error) {
    const prismaError = error as PrismaError;
    if (prismaError.code === "P2025") {
      return res.status(404).send("Project does not exist.");
    }

    console.error(error);
    return res.status(500).send({ error: "Internal server error." });
  }

  const hasPermission =
    projectData.Manage.some(
      (m) => m.consultantCuid === user.cuid && m.role === "CLIENT_HOLDER",
    ) ||
    (await checkPermission(user.cuid, PermissionList.CAN_EDIT_ALL_PROJECTS));

  if (!hasPermission) {
    return res
      .status(401)
      .send(PERMISSION_ERROR_TEMPLATE + PermissionList.CAN_EDIT_ALL_PROJECTS);
  }

  try {
    await prisma.manage.create({
      data: {
        projectCuid,
        consultantCuid,
        role,
      },
    });

    return res.send(`Consultant successfully added.`);
  } catch (error) {
    console.error(error);
    return res.status(500).send({ error: "Internal server error." });
  }
});

projectAPIRouter.patch("/project/:projectCuid/manage", async (req, res) => {
  const user = req.user as User;
  const { projectCuid } = req.params;
  const { consultantCuid, role } = req.body;

  if (!projectCuid) {
    return res.status(400).send("projectCuid is required.");
  }

  if (!consultantCuid) {
    return res.status(400).send("oldConsultantCuid is required.");
  }

  if (!role) {
    return res.status(400).send("role is required.");
  }

  if (!["CLIENT_HOLDER", "CANDIDATE_HOLDER"].includes(role)) {
    return res.status(400).send("Invalid role.");
  }

  let projectData;
  try {
    projectData = await prisma.project.findUniqueOrThrow({
      where: {
        cuid: projectCuid,
      },
      include: {
        Manage: true,
      },
    });
  } catch (error) {
    const prismaError = error as PrismaError;
    if (prismaError.code === "P2025") {
      return res.status(404).send("Project does not exist.");
    }

    console.error(error);
    return res.status(500).send({ error: "Internal server error." });
  }

  const hasPermission =
    projectData.Manage.some(
      (m) => m.consultantCuid === user.cuid && m.role === "CLIENT_HOLDER",
    ) ||
    (await checkPermission(user.cuid, PermissionList.CAN_EDIT_ALL_PROJECTS));

  if (!hasPermission) {
    return res
      .status(401)
      .send(PERMISSION_ERROR_TEMPLATE + PermissionList.CAN_EDIT_ALL_PROJECTS);
  }

  const currentManage = projectData.Manage.find(
    (m) => m.consultantCuid === consultantCuid,
  );

  // verify that the consultant is a collaborator
  if (!currentManage) {
    return res.status(400).send("Consultant is not a collaborator.");
  }

  // Do nothing if the role is unchanged
  if (currentManage.role === role) {
    return res.status(400).send("Role is the same as the current role.");
  }

  // prevent removing the last client holder
  if (
    currentManage.role === "CLIENT_HOLDER" &&
    projectData.Manage.filter((m) => m.role === "CLIENT_HOLDER").length === 1
  ) {
    return res
      .status(400)
      .send("Cannot remove the last client holder in the project.");
  }

  try {
    await prisma.manage.update({
      where: {
        consultantCuid_projectCuid: {
          consultantCuid,
          projectCuid,
        },
      },
      data: {
        role,
      },
    });

    return res.send(`Manage successfully updated.`);
  } catch (error) {
    console.error(error);
    return res.status(500).send({ error: "Internal server error." });
  }
});

projectAPIRouter.delete("/project/:projectCuid/manage", async (req, res) => {
  const user = req.user as User;
  const { projectCuid } = req.params;
  const { consultantCuid, reassignments } = req.body;

  if (!projectCuid) {
    return res.status(400).send("projectCuid is required.");
  }

  if (!consultantCuid) {
    return res.status(400).send("consultantCuid is required.");
  }

  if (!reassignments) {
    return res.status(400).send("reassign is required.");
  }

  if (!Array.isArray(reassignments)) {
    return res.status(400).send("reassign must be an array.");
  }

  let projectData;
  try {
    projectData = await prisma.project.findUniqueOrThrow({
      where: {
        cuid: projectCuid,
      },
      include: {
        Manage: true,
        Assign: true,
      },
    });
  } catch (error) {
    const prismaError = error as PrismaError;
    if (prismaError.code === "P2025") {
      return res.status(404).send("Project does not exist.");
    }

    console.error(error);
    return res.status(500).send({ error: "Internal server error." });
  }

  const hasPermission =
    projectData.Manage.some(
      (m) => m.consultantCuid === user.cuid && m.role === "CLIENT_HOLDER",
    ) ||
    (await checkPermission(user.cuid, PermissionList.CAN_EDIT_ALL_PROJECTS));

  if (!hasPermission) {
    return res
      .status(401)
      .send(PERMISSION_ERROR_TEMPLATE + PermissionList.CAN_EDIT_ALL_PROJECTS);
  }

  const clientHolders = projectData.Manage.filter(
    (m) => m.role === "CLIENT_HOLDER",
  );

  // prevent removing the last client holder
  if (
    clientHolders.length === 1 &&
    clientHolders[0].consultantCuid === consultantCuid
  ) {
    return res
      .status(400)
      .send("Cannot remove the last client holder in the project.");
  }

  for (const item of reassignments) {
    const { consultantCuid: newConsultantCuid, candidateCuid } = item;

    const assignEntry = projectData.Assign.find(
      (assign) =>
        assign.candidateCuid === candidateCuid &&
        assign.consultantCuid === consultantCuid,
    );

    if (!assignEntry) {
      return res.status(404).send({
        error: `Candidate ${candidateCuid} not assigned by consultant ${consultantCuid}.`,
      });
    }

    try {
      await prisma.assign.update({
        where: {
          projectCuid_candidateCuid: {
            projectCuid,
            candidateCuid,
          },
        },
        data: {
          consultantCuid: newConsultantCuid,
        },
      });
    } catch (error) {
      console.error(error);
      return res.status(500).send({ error: "Internal server error." });
    }
  }

  const remainingAssignments = await prisma.assign.findMany({
    where: {
      consultantCuid,
      projectCuid,
    },
  });

  if (remainingAssignments.length > 0) {
    return res.status(400).send({
      error:
        "Consultant cannot be removed as they are still assigned to candidates in this project.",
    });
  }

  try {
    await prisma.manage.delete({
      where: {
        consultantCuid_projectCuid: {
          consultantCuid,
          projectCuid,
        },
      },
    });

    return res.status(200).send({
      message: "Successfully removed collaborator and updated Assign table.",
    });
  } catch (error) {
    console.error(error);
    return res.status(500).send({ error: "Internal server error." });
  }
});

export default projectAPIRouter;<|MERGE_RESOLUTION|>--- conflicted
+++ resolved
@@ -463,8 +463,6 @@
     });
   }
 });
-<<<<<<< HEAD
-=======
 
 projectAPIRouter.get('/project/:projectCuid/overview', async (req, res) => {
   const { projectCuid } = req.params;
@@ -546,7 +544,6 @@
 });
 
 
->>>>>>> 2cc5776e
 
 projectAPIRouter.delete("/roster/:rosterCuid", async (req, res) => {
   const user = req.user as User;
