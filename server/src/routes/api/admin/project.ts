import { Router, Request, Response } from "express";
import { prisma } from "../../../client";
import {
  EmploymentType,
  LeaveStatus,
  RequestStatus,
  Role,
  ShiftStatus,
  ShiftType,
} from "@prisma/client";
import { PrismaError } from "@/types";
import {
  GetProjectDataResponse,
  User,
  CommonLocation,
  CommonShiftGroup,
  CopyAttendanceResponse,
} from "@/types/common";
import {
  defaultDate,
  processCandidateData,
  checkLocationsValidity,
  checkDatesValidity,
  checkEmploymentByValidity,
  checkNoticePeriodValidity,
  checkTimesValidity,
  maskNRIC,
} from "../../../utils";
import bcrypt from "bcrypt";
import customParseFormat from "dayjs/plugin/customParseFormat";

import {
  PERMISSION_ERROR_TEMPLATE,
  checkPermission,
  getPermissions,
  PermissionList,
} from "../../../utils/permissions";
import dayjs from "dayjs";
import { doesClash } from "../../../utils/clash";

const projectAPIRouter: Router = Router();

dayjs.extend(customParseFormat);

projectAPIRouter.get("/project/:projectCuid", async (req, res) => {
  const user = req.user as User;
  const { projectCuid } = req.params;

  let projectData;
  try {
    projectData = await prisma.project.findUniqueOrThrow({
      where: {
        cuid: projectCuid,
      },
      include: {
        Manage: {
          include: {
            Consultant: true,
          },
        },
        Shift: {
          where: {
            status: ShiftStatus.ACTIVE,
          },
        },
        Assign: {
          include: {
            Candidate: true,
            Consultant: {
              select: {
                cuid: true,
              },
            },
          },
        },
        Client: true,
      },
    });

    const permissionData = await getPermissions(user.cuid);

    const hasPermission =
      projectData.Manage.some(
        (manage) => manage.consultantCuid === user.cuid
      ) ||
      (await checkPermission(
        user.cuid,
        PermissionList.CAN_READ_ALL_PROJECTS,
        permissionData
      ));

    if (!hasPermission) {
      return res
        .status(401)
        .send(PERMISSION_ERROR_TEMPLATE + PermissionList.CAN_READ_ALL_PROJECTS);
    }

    const {
      cuid,
      name,
      employmentBy,
      locations,
      startDate,
      endDate,
      createdAt,
      noticePeriodDuration,
      noticePeriodUnit,
      timeWindow,
      distanceRadius,
      status,
      Client,
      shiftGroups,
      Shift,
      Assign,
      Manage,
    } = projectData;

    const processedData: GetProjectDataResponse = {
      cuid,
      name,
      employmentBy,
      locations: locations as CommonLocation[],
      startDate: startDate.toISOString(),
      endDate: endDate.toISOString(),
      createdAt: createdAt.toISOString(),
      noticePeriodDuration,
      noticePeriodUnit,
      timeWindow,
      distanceRadius,
      status,
      shiftGroups: shiftGroups as unknown as CommonShiftGroup[],
      shifts: Shift.map((shift) => ({
        ...shift,
        startTime: shift.startTime.toISOString(),
        endTime: shift.endTime.toISOString(),
        halfDayStartTime: shift.halfDayStartTime?.toISOString() || null,
        halfDayEndTime: shift.halfDayEndTime?.toISOString() || null,
      })),
      client: {
        ...Client,
      },
      candidates: await processCandidateData(user.cuid, Assign, permissionData),
      consultants: Manage.map((manage) => {
        const { role } = manage;
        const { cuid, name, email } = manage.Consultant;

        return {
          cuid,
          name,
          email,
          role,
        };
      }),
    };

    return res.send(processedData);
  } catch (error) {
    return res.status(404).send("Project does not exist.");
  }
});

// TODO: Add permission checks
projectAPIRouter.get(
  "/project/:projectCuid/roster",
  async (req: Request, res) => {
    // const user = req.user as User;
    const { startDate, endDate } = req.query as any;
    const { projectCuid } = req.params;

    if (!projectCuid)
      return res.status(400).json({
        message: "Please specify a project cuid.",
      });
    if (!startDate)
      return res.status(400).json({
        message: "Please specify a start date.",
      });
    if (!endDate)
      return res.status(400).json({
        message: "Please specify an end date.",
      });

    const datesValidity = checkDatesValidity(startDate, endDate);
    if (!datesValidity.isValid) {
      return res.status(400).json({
        message: datesValidity.message,
      });
    }

    const startDateObject = dayjs(startDate);
    const endDateObject = dayjs(endDate);

    const candidateCuids = await prisma.assign.findMany({
      where: {
        Project: {
          cuid: projectCuid,
        },
        startDate: {
          lte: endDateObject.toDate(),
        },
        endDate: {
          gte: startDateObject.toDate(),
        },
      },
      select: {
        candidateCuid: true,
        startDate: true,
        endDate: true,
        Candidate: {
          select: {
            name: true,
          },
        },
      },
    });

    const candidateRoster = await prisma.attendance.findMany({
      where: {
        shiftDate: {
          gte: startDateObject.subtract(1, "day").toDate(),
          lte: endDateObject.add(1, "day").toDate(),
        },
        candidateCuid: {
          in: candidateCuids.map((c) => c.candidateCuid),
        },
      },
      select: {
        cuid: true,
        shiftDate: true,
        candidateCuid: true,
        shiftType: true,
        leave: true,
        status: true,
        Shift: {
          select: {
            Project: {
              select: {
                Manage: true,
              },
            },
            startTime: true,
            endTime: true,
            halfDayStartTime: true,
            halfDayEndTime: true,
            cuid: true,
            projectCuid: true,
          },
        },
      },
    });

    const data = candidateCuids.map((c) => {
      return {
        startDate: c.startDate,
        endDate: c.endDate,
        name: c.Candidate.name,
        cuid: c.candidateCuid,
        shifts: candidateRoster
          .filter((cr) => cr.candidateCuid === c.candidateCuid)
          .map((cr) => {
            const startDate = dayjs(cr.shiftDate);
            const startTime =
              cr.shiftType === "SECOND_HALF"
                ? dayjs(cr.Shift.halfDayStartTime)
                    .set("date", startDate.date())
                    .set("month", startDate.month())
                    .set("year", startDate.year())
                : dayjs(cr.Shift.startTime)
                    .set("date", startDate.date())
                    .set("month", startDate.month())
                    .set("year", startDate.year());
            const endTime =
              cr.shiftType === "FIRST_HALF"
                ? dayjs(cr.Shift.halfDayEndTime)
                    .set("date", startDate.date())
                    .set("month", startDate.month())
                    .set("year", startDate.year())
                : dayjs(cr.Shift.endTime)
                    .set("date", startDate.date())
                    .set("month", startDate.month())
                    .set("year", startDate.year());

            return {
              leave: cr.leave,
              status: cr.status,
              projectCuid: cr.Shift.projectCuid,
              shiftCuid: cr.Shift.cuid,
              rosterCuid: cr.cuid,
              shiftType: cr.shiftType,
              shiftStartTime: startTime,
              shiftEndTime: startTime.isBefore(endTime)
<<<<<<< HEAD
                ? startDate
                  .add(endTime.hour(), "hour")
                  .add(endTime.minute(), "minute")
                : startDate
                  .add(endTime.hour(), "hour")
                  .add(endTime.minute(), "minute")
                  .add(1, "day"),
=======
                ? endTime
                : endTime.add(1, "day"),
>>>>>>> 5ec61444
              consultantCuid: cr.Shift.Project.Manage.filter(
                (manage) => manage.role === Role.CLIENT_HOLDER
              ).map((manage) => manage.consultantCuid)[0],
            };
          }),
      };
    });

    return res.json(data);
  }
);

// TODO: Add Permission check and overlap check
projectAPIRouter.patch("/roster", async (req, res) => {
  const { rosterCuid, candidateCuid, rosterDate } = req.body;

  if (!rosterCuid)
    return res.status(400).json({
      message: "Please specify a roster cuid.",
    });

  if (!candidateCuid)
    return res.status(400).json({
      message: "Please specify a candidate cuid.",
    });

  if (!rosterDate)
    return res.status(400).json({
      message: "Please specify a roster date.",
    });

  const rosterDateObject = new Date(rosterDate);

  try {
    await prisma.attendance.update({
      where: {
        cuid: rosterCuid,
      },
      data: {
        candidateCuid: candidateCuid,
        shiftDate: rosterDateObject,
      },
    });

    return res.json({
      message: "Roster updated successfully.",
    });
  } catch (error) {
    console.log(error);
    return res.status(500).json({
      message: "Internal server error.",
    });
  }
});

// TODO: Add root permission check
projectAPIRouter.get("/project/:cuid/requests/:page", async (req, res) => {
  const user = req.user as User;
  const { cuid } = req.params;
  const page = parseInt(req.params.page, 10);
  const limit = 10;
  const offset = (page - 1) * limit;

  const { searchValue, typeFilter, statusFilter } = req.query as any;

  try {
    const project = await prisma.project.findUniqueOrThrow({
      where: {
        cuid,
      },
      include: {
        Manage: true,
      },
    });

    if (!project) {
      return res.status(404).send("Project does not exist.");
    }

    if (
      !project.Manage.some(
        (m) => m.role === "CLIENT_HOLDER" && m.consultantCuid === user.cuid
      )
    ) {
      return res
        .status(403)
        .send("You are not authorized to view this project's requests.");
    }

    const queryConditions = {
      projectCuid: cuid,
      ...(typeFilter && { type: typeFilter }),
      ...(statusFilter && { status: statusFilter }),
      ...(searchValue && {
        Assign: {
          Candidate: {
            OR: [
              {
                nric: {
                  contains: searchValue,
                  mode: "insensitive",
                },
              },
              {
                name: {
                  contains: searchValue,
                  mode: "insensitive",
                },
              },
            ],
          },
        },
      }),
    };

    const fetchedData = await prisma.request.findMany({
      where: queryConditions,
      include: {
        Assign: {
          select: {
            Candidate: {
              select: {
                nric: true,
                name: true,
              },
            },
          },
        },
      },
      orderBy: {
        createdAt: "desc",
      },
      skip: offset,
      take: limit,
    });

    const maskedData = fetchedData.map((req) => {
      req.Assign.Candidate.nric = maskNRIC(req.Assign.Candidate.nric);
      return req;
    });

    const totalCount = await prisma.request.count({
      where: queryConditions,
    });

    const paginationData = {
      isFirstPage: page === 1,
      isLastPage: page * limit >= totalCount,
      currentPage: page,
      previousPage: page > 1 ? page - 1 : null,
      nextPage: page * limit < totalCount ? page + 1 : null,
      pageCount: Math.ceil(totalCount / limit),
      totalCount: totalCount,
    };

    return res.json([maskedData, paginationData]);
  } catch (error) {
    console.error("Error while fetching requests:", error);
    return res.status(500).send("Internal server error");
  }
});

// TODO: Add permission check
projectAPIRouter.post("/project/:projectCuid/roster", async (req, res) => {
  // const user = req.user as User;
  const { projectCuid } = req.params;
  const { newRoster } = req.body;

  if (!projectCuid)
    return res.status(400).json({
      message: "Please specify a project cuid.",
    });

  if (!newRoster)
    return res.status(400).json({
      message: "Please specify new roster data.",
    });

  try {
    await prisma.attendance.createMany({
      data: newRoster,
      skipDuplicates: true,
    });

    return res.json({
      message: "Attendance created successfully.",
    });
  } catch (error) {
    console.log(error);
    return res.status(500).json({
      message: "Internal server error.",
    });
  }
});

projectAPIRouter.get("/project/:projectCuid/history", async (req, res) => {
  const user = req.user as User;
  const { projectCuid } = req.params;
  const { startDate, endDate } = req.query;

  const start = typeof startDate === "string" ? startDate : undefined;
  const end = typeof endDate === "string" ? endDate : undefined;

  const isNricUnmasked = await checkPermission(
    user.cuid,
    PermissionList.CAN_READ_CANDIDATE_DETAILS
  );

  try {
    const response = await prisma.attendance.findMany({
      where: {
        shiftDate: {
          gte: start ? dayjs(start).startOf("day").toDate() : undefined,
          lte: end ? dayjs(end).endOf("day").toDate() : undefined,
        },
        Shift: {
          projectCuid: projectCuid,
        },
      },
      include: {
        Shift: {
          include: {
            Project: true,
          },
        },
        Candidate: true,
      },
      orderBy: {
        shiftDate: "asc",
      },
    });

    return res.send(
      response.map((row) => ({
        attendanceCuid: row.cuid,
        date: row.shiftDate,
        nric: isNricUnmasked
          ? row.Candidate.nric
          : maskNRIC(row.Candidate.nric),
        name: row.Candidate.name,
        shiftStart:
          row.shiftType === "SECOND_HALF"
            ? row.Shift.halfDayStartTime
            : row.Shift.startTime,
        shiftEnd:
          row.shiftType === "FIRST_HALF"
            ? row.Shift.halfDayEndTime
            : row.Shift.endTime,
        rawStart: row.clockInTime,
        rawEnd: row.clockOutTime,
        leave: row.leave,
        status: row.status,
        postalCode: row.postalCode,
      }))
    );
  } catch (error) {
    return res.status(500).json({
      message: "Internal server error.",
    });
  }
});

projectAPIRouter.get("/project/:projectCuid/overview", async (req, res) => {
  const { projectCuid } = req.params;
  const { weekStart, endDate } = req.query;

  const start = typeof weekStart === "string" ? weekStart : undefined;
  const end = typeof endDate === "string" ? endDate : undefined;
  const formattedWeekStart = dayjs(start).startOf('day').toDate();
  const formattedWeekEnd = dayjs(end).endOf('day').toDate();
  const difference = dayjs(formattedWeekEnd).diff(dayjs(formattedWeekStart), 'day'); // Including the end day

  try {
    // Fetch attendance data
    const attendanceResponse = await prisma.attendance.groupBy({
      by: ["status", "shiftDate", "leave"],
      where: {
        Shift: {
          projectCuid: projectCuid,
        },
        shiftDate: {
          gte: formattedWeekStart,
          lte: formattedWeekEnd,
        },
      },
      _count: {
        status: true,
      },
    });

    // Initialize an object to hold the data arrays for each status
    const totals: Record<string, number[]> = {
      LATE: Array(difference).fill(0),
      MEDICAL: Array(difference).fill(0),
      NO_SHOW: Array(difference).fill(0),
      ON_TIME: Array(difference).fill(0),
      LEAVE: Array(difference).fill(0),
    };

    attendanceResponse.forEach((item) => {
      if (item.shiftDate && item.status) {
        const dayOfWeek = dayjs(item.shiftDate).diff(dayjs(formattedWeekStart), 'day'); // Get the day index from week start
        if (item.status === "MEDICAL") {
          totals.MEDICAL[dayOfWeek] += item._count.status;
        } else if (item.leave === "FULLDAY") {
          totals.LEAVE[dayOfWeek] += item._count.status;
        } else if (item.leave === "HALFDAY") {
          totals.LEAVE[dayOfWeek] += item._count.status * 0.5;
          totals[item.status][dayOfWeek] += item._count.status;
        } else {
          totals[item.status][dayOfWeek] += item._count.status;
        }
      }
    });

    // Fetch headcount data
    const nationalityResponse = await prisma.candidate.groupBy({
      by: ["nationality"],
      _count: {
        nationality: true,
      },
    });

    // Fetch claims amt
    const claimsResponse = await prisma.request.findMany({
      where: {
        projectCuid,
        type: "CLAIM",
        status: "APPROVED",
        Roster: {
          shiftDate: {
            gt: formattedWeekStart,
            lte: formattedWeekEnd,
          }
        }
      }
    });

    const expenses = {
      medical: 0,
      transport: 0,
      others: 0
    };

    claimsResponse.reduce<{ [key: string]: number }>((acc, claim) => {
      // Parse the data JSON
      const data = claim.data as { claimType: string, claimAmount: string };

      // Extract claimType and claimAmount
      const { claimType, claimAmount } = data;

      // Sum the claim amounts
      const claimTypeKey = claimType.toLowerCase();
      acc[claimTypeKey] = (acc[claimTypeKey] || 0) + parseFloat(claimAmount);
      return acc;
    }, expenses);

    const endDateResponse = await prisma.assign.groupBy({
      by: ["endDate"],
      where: {
        projectCuid: projectCuid,
      },
      _count: {
        endDate: true,
      },
    });

    const nationalityData: Record<string, number> = nationalityResponse.reduce(
      (acc: Record<string, number>, item) => {
        if (item.nationality) {
          acc[item.nationality.toLowerCase()] = item._count.nationality;
        }
        return acc;
      },
      {}
    );

    const endDateData = endDateResponse.reduce(
      (acc, item) => {
        if (item.endDate) {
          const isOngoing = item.endDate > new Date();
          if (isOngoing) {
            acc.ongoing += item._count.endDate;
          } else {
            acc.hasEnded += item._count.endDate;
          }
        }
        return acc;
      },
      { ongoing: 0, hasEnded: 0 }
    );

    const datasets = {
      leave: {
        data: totals.LEAVE,
      },
      late: {
        data: totals.LATE,
      },
      ontime: {
        data: totals.ON_TIME,
      },
      medical: {
        data: totals.MEDICAL,
      },
      absent: {
        data: totals.NO_SHOW,
      },
    };

    const headcount = {
      nationality: nationalityData,
      endDate: endDateData,
    };

    return res.json({ datasets, headcount, expenses });
  } catch (error) {
    console.error("Error fetching overview:", error);
    return res.status(500).json({
      message: "Internal server error.",
    });
  }
});

projectAPIRouter.delete("/roster/:rosterCuid", async (req, res) => {
  const user = req.user as User;
  const { rosterCuid } = req.params;

  if (!rosterCuid)
    return res.status(400).json({
      message: "Please specify a roster cuid.",
    });

  try {
    await prisma.attendance.delete({
      where: {
        cuid: rosterCuid,
        Request: {
          none: {
            status: RequestStatus.PENDING,
            rosterCuid: rosterCuid,
          },
        },
        Shift: {
          Project: {
            Manage: {
              some: {
                consultantCuid: user.cuid,
                role: Role.CLIENT_HOLDER,
              },
            },
          },
        },
      },
      include: {
        Shift: {
          include: {
            Project: {
              include: {
                Manage: true,
              },
            },
          },
        },
      },
    });

    return res.json({
      message: "Attendance deleted successfully.",
    });
  } catch (error) {
    console.log(error);
    return res.status(500).json({
      message: "Internal server error.",
    });
  }
});

projectAPIRouter.post("/project", async (req, res) => {
  const user = req.user as User;
  const {
    name,
    clientUEN,
    clientName,
    employmentBy,
    locations,
    startDate,
    endDate,
    noticePeriodDuration,
    noticePeriodUnit,
    candidateHolders,
  } = req.body;

  if (!name)
    return res.status(400).json({
      message: "Please specify a project name.",
    });
  if (!employmentBy)
    return res.status(400).json({
      message: "Please choose employment by company.",
    });
  if (!clientUEN)
    return res.status(400).json({
      message: "Please specify client UEN number.",
    });
  if (!startDate)
    return res.status(400).json({
      message: "Please specify a start date.",
    });
  if (!endDate)
    return res.status(400).json({
      message: "Please specify an end date.",
    });
  if (!noticePeriodDuration || !noticePeriodUnit)
    return res.status(400).json({
      message: "Please specify notice period duration and unit.",
    });

  const datesValidity = checkDatesValidity(startDate, endDate);
  if (!datesValidity.isValid) {
    return res.status(400).json({
      message: datesValidity.message,
    });
  }

  const noticePeriodValidity = checkNoticePeriodValidity(
    noticePeriodDuration,
    noticePeriodUnit,
    startDate,
    endDate
  );
  if (!noticePeriodValidity.isValid) {
    return res.status(400).json({
      message: noticePeriodValidity.message,
    });
  }

  const locationsValidity = checkLocationsValidity(locations);
  if (!locationsValidity.isValid) {
    return res.status(400).json({
      message: locationsValidity.message,
    });
  }

  const employmentByValidity = checkEmploymentByValidity(employmentBy);
  if (!employmentByValidity.isValid) {
    return res.status(400).json({
      message: employmentByValidity.message,
    });
  }

  if (candidateHolders && !Array.isArray(candidateHolders)) {
    return res.status(400).json({
      message: "Invalid candidate holders parameter (Not an array).",
    });
  }

  const createData = {
    name,
    startDate: dayjs(startDate).startOf("day").toDate(),
    endDate: dayjs(endDate).endOf("day").toDate(),
    noticePeriodDuration: parseInt(noticePeriodDuration),
    noticePeriodUnit,
    locations,
    employmentBy,
  };

  try {
    const projectData = await prisma.project.create({
      data: {
        ...createData,
        Manage: {
          createMany: {
            data: [
              {
                consultantCuid: user.cuid,
                role: Role.CLIENT_HOLDER,
              },
              ...candidateHolders.map((cuid: string) => {
                return {
                  consultantCuid: cuid,
                  role: Role.CANDIDATE_HOLDER,
                };
              }),
            ],
          },
        },
        Client: {
          connectOrCreate: {
            where: {
              uen: clientUEN,
            },
            create: {
              uen: clientUEN,
              name: clientName,
            },
          },
        },
      },
    });

    return res.json({
      message: "Project successfully created.",
      projectCuid: projectData.cuid,
    });
  } catch (error) {
    const prismaError = error as PrismaError;

    if (
      prismaError.code === "P2003" &&
      prismaError.meta.field_name === "Project_clientId_fkey (index)"
    ) {
      return res.status(400).json({
        message: "clientId does not exist.",
      });
    }

    console.log(prismaError);
    return res.status(500).json({
      message: "Internal server error.",
    });
  }
});

projectAPIRouter.delete("/project/:projectCuid", async (req, res) => {
  const user = req.user as User;
  const { projectCuid } = req.params;

  if (!projectCuid)
    return res.status(400).json({ message: "projectCuid is required." });

  let projectData;
  try {
    projectData = await prisma.project.findUniqueOrThrow({
      where: {
        cuid: projectCuid,
      },
      include: {
        Manage: true,
      },
    });
  } catch (error) {
    const prismaError = error as PrismaError;
    if (prismaError.code === "P2025") {
      return res.status(404).send("Project does not exist.");
    }

    console.log(error);
    return res.status(500).send("Internal server error.");
  }

  const hasPermission =
    projectData.Manage.some((manage) => manage.consultantCuid === user.cuid) ||
    (await checkPermission(user.cuid, PermissionList.CAN_EDIT_ALL_PROJECTS));

  if (!hasPermission) {
    return res
      .status(401)
      .send(PERMISSION_ERROR_TEMPLATE + PermissionList.CAN_EDIT_ALL_PROJECTS);
  }

  try {
    await prisma.project.update({
      where: {
        cuid: projectCuid,
      },
      data: {
        status: "DELETED",
      },
    });
  } catch (error) {
    console.log(error);
    return res.status(500).send("Internal server error.");
  }

  return res.send("Project deleted");
});

// TODO: Delete related references in other tables first
projectAPIRouter.delete("/project/permanent", async (req, res) => {
  const user = req.user as User;
  const { projectCuid } = req.body;

  const hasHardDeletePermission = await checkPermission(
    user.cuid,
    PermissionList.CAN_HARD_DELETE_PROJECTS
  );

  if (!hasHardDeletePermission) {
    return res
      .status(401)
      .send(
        PERMISSION_ERROR_TEMPLATE + PermissionList.CAN_HARD_DELETE_PROJECTS
      );
  }

  try {
    await prisma.project.delete({
      where: {
        cuid: projectCuid,
      },
    });

    return res.send("Project hard deleted.");
  } catch (error) {
    return res.status(500).send("Internal server error.");
  }
});

projectAPIRouter.patch("/project", async (req, res) => {
  const user = req.user as User;

  const {
    projectCuid,
    name,
    clientUEN,
    employmentBy,
    locations,
    startDate,
    endDate,
    timeWindow,
    distanceRadius,
    candidateHolders,
    shiftGroups,
    noticePeriodDuration,
    noticePeriodUnit,
  } = req.body;

  if (!projectCuid) return res.status(400).send("projectCuid is required.");

  const employmentByValidity = checkEmploymentByValidity(employmentBy);
  if (!employmentByValidity.isValid) {
    return res.status(400).json({
      message: employmentByValidity.message,
    });
  }

  const datesValidity = checkDatesValidity(startDate, endDate);
  if (!datesValidity.isValid) {
    return res.status(400).json({
      message: datesValidity.message,
    });
  }

  const locationsValidity = checkLocationsValidity(locations);
  if (!locationsValidity.isValid) {
    return res.status(400).json({
      message: locationsValidity.message,
    });
  }

  const timeWindowValidity = timeWindow >= 0;
  if (timeWindow && !timeWindowValidity) {
    return res.status(400).json({
      message: "timeWindow must be a non-negative number.",
    });
  }

  const distanceRadiusValidity = distanceRadius >= 50;
  if (distanceRadius && !distanceRadiusValidity) {
    return res.status(400).json({
      message: "distanceRadius must be at least 50 meters.",
    });
  }

  const noticePeriodDurationValidity = noticePeriodDuration >= 0;
  if (noticePeriodDuration && !noticePeriodDurationValidity) {
    return res.status(400).json({
      message: "noticePeriodDuration must be a non-negative number.",
    });
  }

  const noticePeriodUnitValidity = ["DAY", "WEEK", "MONTH"].includes(
    noticePeriodUnit
  );
  if (noticePeriodUnit && !noticePeriodUnitValidity) {
    return res.status(400).json({
      message: "noticePeriodUnit must be one of DAY, WEEK, MONTH.",
    });
  }

  if (candidateHolders && !Array.isArray(candidateHolders)) {
    return res.status(400).send("candidateHolders must be an array.");
  }

  const hasCanEditAllProjects = await checkPermission(
    user.cuid,
    PermissionList.CAN_EDIT_ALL_PROJECTS
  );

  let updateData = {
    ...(name && { name }),
    ...(clientUEN && { clientUEN }),
    ...(locations && { locations }),
    ...(employmentBy && { employmentBy }),
    ...(startDate && { startDate: new Date(startDate) }),
    ...(endDate && { endDate: new Date(endDate) }),
    ...(timeWindow && { timeWindow }),
    ...(distanceRadius && { distanceRadius }),
    ...(candidateHolders && {
      candidateHolders,
    }),
    ...(shiftGroups && { shiftGroups }),
    ...(noticePeriodDuration && { noticePeriodDuration }),
    ...(noticePeriodUnit && { noticePeriodUnit }),
  };

  if (!hasCanEditAllProjects) {
    delete updateData.clientUEN;
  }

  try {
    await prisma.project.update({
      where: {
        cuid: projectCuid,
        Manage: {
          some: {
            consultantCuid: user.cuid,
            role: Role.CLIENT_HOLDER,
          },
        },
      },
      data: updateData,
    });

    return res.send(`Project ${projectCuid} updated successfully.`);
  } catch (error) {
    const prismaError = error as PrismaError;
    if (prismaError.code === "P2025") {
      return res.status(404).send("Project not found.");
    }

    console.log(error);
    return res.status(500).send("Internal server error.");
  }
});

projectAPIRouter.post("/project/:projectCuid/candidates", async (req, res) => {
  const user = req.user as User;
  const { projectCuid } = req.params;
  const candidates = req.body;

  if (!projectCuid) return res.status(400).send("projectCuid is required.");

  let projectData;
  try {
    projectData = await prisma.project.findUniqueOrThrow({
      where: {
        cuid: projectCuid,
      },
      include: {
        Manage: true,
      },
    });
  } catch (error) {
    const prismaError = error as PrismaError;
    if (prismaError.code === "P2025") {
      return res.status(404).send("Project does not exist.");
    }

    console.log(error);
    return res.status(500).send("Internal server error.");
  }

  const hasPermission =
    projectData.Manage.some((manage) => manage.consultantCuid === user.cuid) ||
    (await checkPermission(user.cuid, PermissionList.CAN_EDIT_ALL_PROJECTS));

  if (!hasPermission) {
    return res
      .status(401)
      .send(PERMISSION_ERROR_TEMPLATE + PermissionList.CAN_EDIT_ALL_PROJECTS);
  }

  if (!candidates || !Array.isArray(candidates) || candidates.length === 0) {
    return res.status(400).send("Nonempty candidates array is required.");
  }

  // verify all candidates have nric, name, contact, dateOfBirth, startDate, endDate, employmentType, residency
  const invalidCandidates = candidates.filter(
    (cdd: any) =>
      !cdd.nric ||
      !cdd.name ||
      !cdd.contact ||
      !cdd.residency ||
      !cdd.dateOfBirth ||
      !cdd.startDate ||
      !cdd.endDate ||
      !cdd.employmentType
  );

  if (invalidCandidates.length > 0) {
    return res.status(400).send("Invalid candidate data.");
  }

  for (const cdd of candidates) {
    const datesValidity = checkDatesValidity(cdd.startDate, cdd.endDate);
    if (!datesValidity.isValid) {
      return res.status(400).json({
        message: datesValidity.message,
      });
    }

    // set cdd end date to project end date if it exceeds
    const startDate = new Date(cdd.startDate);
    const endDate = new Date(cdd.endDate);
    if (
      startDate < projectData.startDate ||
      endDate < projectData.startDate ||
      startDate > projectData.endDate ||
      endDate > projectData.endDate
    ) {
      return res
        .status(400)
        .send("Candidate start/end dates must fall within project period.");
    }
  }

  let candidateObjects;
  try {
    candidateObjects = candidates.map((cdd) => {
      return {
        nric: cdd.nric,
        contact: cdd.contact,
        name: cdd.name,
        dateOfBirth: new Date(Date.parse(cdd.dateOfBirth)),
        residency: cdd.residency,
        hasOnboarded: false,
        nationality: null,
        bankDetails: undefined,
        address: undefined,
        emergencyContact: undefined,
      };
    });
  } catch (error) {
    console.log(error);
    return res.status(400).send("Invalid dateOfBirth parameter.");
  }

  try {
    return await prisma.$transaction(async (prisma) => {
      const candidateData = await prisma.candidate.createManyAndReturn({
        data: candidateObjects,
        skipDuplicates: true,
      });

      await Promise.all(
        candidateData.map((cdd) =>
          prisma.user.create({
            data: {
              hash: bcrypt.hashSync(cdd.contact, 12),
              username: cdd.nric,
              Candidate: {
                connect: {
                  cuid: cdd.cuid,
                },
              },
            },
          })
        )
      );

      // retrieve cuids
      const candidatesInDb = await prisma.candidate.findMany({
        where: {
          nric: {
            in: candidateObjects.map((cdd) => cdd.nric),
          },
        },
      });

      const assignData = candidatesInDb.map((cdd) => {
        return {
          candidateCuid: cdd.cuid,
          consultantCuid: user.cuid,
          projectCuid: projectCuid,
          startDate: new Date(
            candidates.find((c) => c.nric === cdd.nric).startDate
          ),
          endDate: new Date(
            candidates.find((c) => c.nric === cdd.nric).endDate
          ),
          employmentType: candidates.find((c) => c.nric === cdd.nric)
            .employmentType as EmploymentType,
        };
      });

      const createdAssigns = await prisma.assign.createManyAndReturn({
        data: assignData,
        skipDuplicates: true,
      });

      const alreadyAssignedCandidates = candidatesInDb
        .filter(
          (cdd) =>
            !createdAssigns.some((assign) => assign.candidateCuid === cdd.cuid)
        )
        .map((cdd) => cdd.cuid);

      return res.send(alreadyAssignedCandidates);
    }, {
      timeout: candidates.length * 2000
    });
  } catch (error) {
    const err = error as PrismaError;
    console.log(err);
    return res.status(500).send("Internal server error.");
  }
});

// TODO: revisit candidate deletion logic. Proposed steps:
// 1. Delete scheduled future attendances (if they exist)
// 2. If candidate has no past attendances, hard delete candidate
// 3. Otherwise, soft delete candidate by setting endDate to current date
projectAPIRouter.delete(
  "/project/:projectCuid/candidates",
  async (req, res) => {
    const user = req.user as User;
    const { projectCuid } = req.params;
    const { cuidList } = req.body;

    if (!projectCuid) {
      return res.status(400).send("projectCuid is required.");
    }

    if (!cuidList || !Array.isArray(cuidList) || cuidList.length === 0) {
      return res.status(400).send("Nonempty cuidList array is required.");
    }

    let projectData;
    try {
      projectData = await prisma.project.findUniqueOrThrow({
        where: {
          cuid: projectCuid,
        },
        include: {
          Manage: true,
        },
      });
    } catch (error) {
      const prismaError = error as PrismaError;
      if (prismaError.code === "P2025") {
        return res.status(404).send("Project does not exist.");
      }

      console.log(error);
      return res.status(500).send("Internal server error.");
    }

    const hasPermission =
      projectData.Manage.some((m) => m.consultantCuid === user.cuid) ||
      (await checkPermission(user.cuid, PermissionList.CAN_EDIT_ALL_PROJECTS));

    if (!hasPermission) {
      return res
        .status(401)
        .send(PERMISSION_ERROR_TEMPLATE + PermissionList.CAN_EDIT_ALL_PROJECTS);
    }

    try {
      await prisma.assign.deleteMany({
        where: {
          projectCuid: projectCuid,
          candidateCuid: {
            in: cuidList,
          },
        },
      });
    } catch (error) {
      console.log(error);
      return res.status(500).send("Internal server error.");
    }

    return res.send("Candidates removed successfully.");
  }
);

projectAPIRouter.post("/project/:projectCuid/shifts", async (req, res) => {
  const user = req.user as User;
  const { projectCuid } = req.params;
  const {
    startTime,
    endTime,
    halfDayEndTime,
    halfDayStartTime,
    breakDuration,
  } = req.body;

  if (!startTime) return res.status(400).send("startTime is required.");

  if (!endTime) return res.status(400).send("endTime is required.");

  if (
    (halfDayEndTime && !halfDayStartTime) ||
    (!halfDayEndTime && halfDayStartTime)
  ) {
    return res
      .status(400)
      .send("specify both/neither halfDayEndTime and halfDayStartTime.");
  }

  if (!breakDuration) return res.status(400).send("breakDuration is required.");

  if (isNaN(parseInt(breakDuration))) {
    return res.status(400).send("breakDuration must be a number.");
  }

  if (parseInt(breakDuration) < 0) {
    return res.status(400).send("breakDuration cannot be negative.");
  }

  const timeValidity = checkTimesValidity(startTime, endTime);
  if (!timeValidity.isValid) {
    return res.status(400).send(timeValidity.message);
  }

  const startTimeObject = new Date();
  const [startTimeHour, startTimeMinute] = startTime.split(":").map(Number);
  startTimeObject.setHours(startTimeHour, startTimeMinute, 0, 0);

  const endTimeObject = new Date();
  const [endTimeHour, endTimeMinute] = endTime.split(":").map(Number);
  endTimeObject.setHours(endTimeHour, endTimeMinute, 0, 0);

  if (startTimeObject >= endTimeObject) {
    endTimeObject.setDate(endTimeObject.getDate() + 1);
  }

  const shiftDuration =
    (endTimeObject.getTime() - startTimeObject.getTime()) / 1000 / 60 / 60;

  if (shiftDuration >= 8 && breakDuration < 45) {
    return res
      .status(400)
      .send(
        `Minimum break duration is 45 minutes for a ${shiftDuration.toFixed(
          1
        )}h shift.`
      );
  }

  let projectData;
  try {
    projectData = await prisma.project.findUniqueOrThrow({
      where: {
        cuid: projectCuid,
      },
      include: {
        Manage: true,
      },
    });
  } catch (error) {
    const prismaError = error as PrismaError;
    if (prismaError.code === "P2025") {
      return res.status(404).send("Project does not exist.");
    }

    console.log(error);
    return res.status(500).send("Internal server error.");
  }

  // Checks if the user is a client holder of the project
  const hasPermission =
    projectData.Manage.some(
      (manage) =>
        manage.consultantCuid === user.cuid &&
        manage.role === Role.CLIENT_HOLDER
    ) ||
    (await checkPermission(user.cuid, PermissionList.CAN_EDIT_ALL_PROJECTS));

  if (!hasPermission) {
    return res
      .status(401)
      .send(PERMISSION_ERROR_TEMPLATE + PermissionList.CAN_EDIT_ALL_PROJECTS);
  }

  const createData = {
    startTime: defaultDate(dayjs(startTime, "HH:mm")).toDate(),
    endTime: defaultDate(dayjs(endTime, "HH:mm")).toDate(),
    ...(halfDayEndTime && {
      halfDayEndTime: defaultDate(dayjs(halfDayEndTime, "HH:mm")).toDate(),
    }),
    ...(halfDayStartTime && {
      halfDayStartTime: defaultDate(dayjs(halfDayStartTime, "HH:mm")).toDate(),
    }),
    breakDuration: parseInt(breakDuration),
    projectCuid,
  };

  try {
    await prisma.shift.upsert({
      where: {
        projectCuid_startTime_endTime: {
          projectCuid,
          startTime: createData.startTime,
          endTime: createData.endTime,
        },
        status: ShiftStatus.ARCHIVED,
      },
      update: {
        status: ShiftStatus.ACTIVE,
      },
      create: createData,
    });
  } catch (error) {
    const prismaError = error as PrismaError;
    if (prismaError.code === "P2002") {
      return res.status(400).send("Shift already exists.");
    }

    console.log(error);
    return res.status(500).send("Internal server error.");
  }

  return res.send("Shift created successfully.");
});

// TODO: check for clashes in timings with existing shifts (For shift groups)

projectAPIRouter.get(
  "/project/:projectCuid/attendance/:date&:candidateCuid",
  async (req: Request, res: Response) => {
    const user = req.user as User;
    const { projectCuid, candidateCuid, date } = req.params;

    if (!projectCuid) {
      return res.status(400).send("projectCuid is required.");
    }

    if (!date || isNaN(Date.parse(date))) {
      return res.status(400).send("valid date is required.");
    }

    // find first and last day of month
    const startDate = new Date(date);
    const endDate = new Date(date);
    startDate.setDate(1);
    endDate.setMonth(endDate.getMonth() + 1);
    endDate.setDate(0);

    let projectData;
    try {
      projectData = await prisma.project.findUniqueOrThrow({
        where: {
          cuid: projectCuid,
        },
        include: {
          Manage: true,
        },
      });
    } catch (error) {
      const prismaError = error as PrismaError;
      if (prismaError.code === "P2025") {
        return res.status(404).send("Project does not exist.");
      }

      console.log(error);
      return res.status(500).send("Internal server error.");
    }

    const hasPermission =
      projectData.Manage.some(
        (manage) => manage.consultantCuid === user.cuid
      ) ||
      (await checkPermission(user.cuid, PermissionList.CAN_EDIT_ALL_PROJECTS));

    if (!hasPermission) {
      return res
        .status(401)
        .send(PERMISSION_ERROR_TEMPLATE + PermissionList.CAN_EDIT_ALL_PROJECTS);
    }

    try {
      const attendanceData = await prisma.attendance.findMany({
        where: {
          ...(candidateCuid && { candidateCuid }),
          shiftDate: {
            gte: startDate,
            lte: endDate,
          },
          NOT: {
            status: null,
          },
        },
      });

      return res.send(attendanceData);
    } catch (error) {
      console.log(error);
      return res.status(500).send("Internal server error.");
    }
  }
);

projectAPIRouter.get(
  "/project/:projectCuid/candidates/roster",
  async (req: Request, res: Response) => {
    const user = req.user as User;
    const { startDate, endDate } = req.query as {
      startDate: string;
      endDate: string;
    };
    const { projectCuid } = req.params;

    if (!projectCuid) {
      return res.status(400).send("projectCuid is required.");
    }

    if (!startDate || isNaN(Date.parse(startDate))) {
      return res.status(400).send("valid startDate is required.");
    }

    if (!endDate || isNaN(Date.parse(endDate))) {
      return res.status(400).send("valid endDate is required.");
    }

    let projectData;
    try {
      projectData = await prisma.project.findUniqueOrThrow({
        where: {
          cuid: projectCuid,
        },
        include: {
          Manage: true,
          Assign: true,
        },
      });
    } catch (error) {
      const prismaError = error as PrismaError;
      if (prismaError.code === "P2025") {
        return res.status(404).send("Project does not exist.");
      }

      console.log(error);
      return res.status(500).send("Internal server error.");
    }

    const hasPermission =
      projectData.Manage.some(
        (manage) => manage.consultantCuid === user.cuid
      ) ||
      (await checkPermission(user.cuid, PermissionList.CAN_READ_ALL_PROJECTS));

    if (!hasPermission) {
      return res
        .status(401)
        .send(PERMISSION_ERROR_TEMPLATE + PermissionList.CAN_READ_ALL_PROJECTS);
    }

    try {
      const attendanceData = await prisma.attendance.findMany({
        where: {
          candidateCuid: {
            in: projectData.Assign.map((assign) => assign.candidateCuid),
          },
          shiftDate: {
            gte: startDate,
            lte: endDate,
          },
          Shift: {
            projectCuid: projectCuid,
          },
          status: null,
        },
      });

      return res.send(attendanceData);
    } catch (error) {
      console.log(error);
      return res.status(500).send("Internal server error.");
    }
  }
);

projectAPIRouter.get("/projects", async (req, res) => {
  const user = req.user as User;

  try {
    const projectsData = await prisma.project.findMany({
      where: {
        Manage: {
          some: {
            consultantCuid: user.cuid,
          },
        },
      },
      include: {
        Manage: {
          include: {
            Consultant: true,
          },
          where: {
            role: "CLIENT_HOLDER",
          },
        },
        Client: true,
      },
    });

    return res.send(projectsData);
  } catch (error) {
    console.log(error);
    return res.status(500).send("Internal server error.");
  }
});

projectAPIRouter.get("/projects/all", async (_req, res) => {
  /**
  const user = req.user as User;

  const hasReadAllProjectsPermission = await checkPermission(
    user.cuid,
    PermissionList.CAN_READ_ALL_PROJECTS,
  );

  if (!hasReadAllProjectsPermission) {
    return res
      .status(401)
      .send(PERMISSION_ERROR_TEMPLATE + PermissionList.CAN_READ_ALL_PROJECTS);
  }
  */

  try {
    const projectsData = await prisma.project.findMany({
      include: {
        Manage: {
          include: {
            Consultant: true,
          },
        },
        Client: true,
      },
    });

    return res.send(projectsData);
  } catch (error) {
    console.log(error);
    return res.status(500).send("Internal server error.");
  }
});

projectAPIRouter.post("/project/:projectCuid/manage", async (req, res) => {
  const user = req.user as User;
  const { projectCuid } = req.params;
  const { consultantCuid, role } = req.body;

  if (!projectCuid) {
    return res.status(400).send("projectCuid is required.");
  }

  if (!consultantCuid) {
    return res.status(400).send("consultantCuid is required.");
  }

  if (!role) {
    return res.status(400).send("role is required.");
  }

  if (!["CLIENT_HOLDER", "CANDIDATE_HOLDER"].includes(role)) {
    return res.status(400).send("Invalid role.");
  }

  let projectData;
  try {
    projectData = await prisma.project.findUniqueOrThrow({
      where: {
        cuid: projectCuid,
      },
      include: {
        Manage: true,
      },
    });
  } catch (error) {
    const prismaError = error as PrismaError;
    if (prismaError.code === "P2025") {
      return res.status(404).send("Project does not exist.");
    }

    console.error(error);
    return res.status(500).send({ error: "Internal server error." });
  }

  const hasPermission =
    projectData.Manage.some(
      (m) => m.consultantCuid === user.cuid && m.role === "CLIENT_HOLDER"
    ) ||
    (await checkPermission(user.cuid, PermissionList.CAN_EDIT_ALL_PROJECTS));

  if (!hasPermission) {
    return res
      .status(401)
      .send(PERMISSION_ERROR_TEMPLATE + PermissionList.CAN_EDIT_ALL_PROJECTS);
  }

  try {
    await prisma.manage.create({
      data: {
        projectCuid,
        consultantCuid,
        role,
      },
    });

    return res.send(`Consultant successfully added.`);
  } catch (error) {
    console.error(error);
    return res.status(500).send({ error: "Internal server error." });
  }
});

projectAPIRouter.patch("/project/:projectCuid/manage", async (req, res) => {
  const user = req.user as User;
  const { projectCuid } = req.params;
  const { consultantCuid, role } = req.body;

  if (!projectCuid) {
    return res.status(400).send("projectCuid is required.");
  }

  if (!consultantCuid) {
    return res.status(400).send("oldConsultantCuid is required.");
  }

  if (!role) {
    return res.status(400).send("role is required.");
  }

  if (!["CLIENT_HOLDER", "CANDIDATE_HOLDER"].includes(role)) {
    return res.status(400).send("Invalid role.");
  }

  let projectData;
  try {
    projectData = await prisma.project.findUniqueOrThrow({
      where: {
        cuid: projectCuid,
      },
      include: {
        Manage: true,
      },
    });
  } catch (error) {
    const prismaError = error as PrismaError;
    if (prismaError.code === "P2025") {
      return res.status(404).send("Project does not exist.");
    }

    console.error(error);
    return res.status(500).send({ error: "Internal server error." });
  }

  const hasPermission =
    projectData.Manage.some(
      (m) => m.consultantCuid === user.cuid && m.role === "CLIENT_HOLDER"
    ) ||
    (await checkPermission(user.cuid, PermissionList.CAN_EDIT_ALL_PROJECTS));

  if (!hasPermission) {
    return res
      .status(401)
      .send(PERMISSION_ERROR_TEMPLATE + PermissionList.CAN_EDIT_ALL_PROJECTS);
  }

  const currentManage = projectData.Manage.find(
    (m) => m.consultantCuid === consultantCuid
  );

  // verify that the consultant is a collaborator
  if (!currentManage) {
    return res.status(400).send("Consultant is not a collaborator.");
  }

  // Do nothing if the role is unchanged
  if (currentManage.role === role) {
    return res.status(400).send("Role is the same as the current role.");
  }

  // prevent removing the last client holder
  if (
    currentManage.role === "CLIENT_HOLDER" &&
    projectData.Manage.filter((m) => m.role === "CLIENT_HOLDER").length === 1
  ) {
    return res
      .status(400)
      .send("Cannot remove the last client holder in the project.");
  }

  try {
    await prisma.manage.update({
      where: {
        consultantCuid_projectCuid: {
          consultantCuid,
          projectCuid,
        },
      },
      data: {
        role,
      },
    });

    return res.send(`Manage successfully updated.`);
  } catch (error) {
    console.error(error);
    return res.status(500).send({ error: "Internal server error." });
  }
});

projectAPIRouter.delete("/project/:projectCuid/manage", async (req, res) => {
  const user = req.user as User;
  const { projectCuid } = req.params;
  const { consultantCuid, reassignments } = req.body;

  if (!projectCuid) {
    return res.status(400).send("projectCuid is required.");
  }

  if (!consultantCuid) {
    return res.status(400).send("consultantCuid is required.");
  }

  if (!reassignments) {
    return res.status(400).send("reassign is required.");
  }

  if (!Array.isArray(reassignments)) {
    return res.status(400).send("reassign must be an array.");
  }

  let projectData;
  try {
    projectData = await prisma.project.findUniqueOrThrow({
      where: {
        cuid: projectCuid,
      },
      include: {
        Manage: true,
        Assign: true,
      },
    });
  } catch (error) {
    const prismaError = error as PrismaError;
    if (prismaError.code === "P2025") {
      return res.status(404).send("Project does not exist.");
    }

    console.error(error);
    return res.status(500).send({ error: "Internal server error." });
  }

  const hasPermission =
    projectData.Manage.some(
      (m) => m.consultantCuid === user.cuid && m.role === "CLIENT_HOLDER"
    ) ||
    (await checkPermission(user.cuid, PermissionList.CAN_EDIT_ALL_PROJECTS));

  if (!hasPermission) {
    return res
      .status(401)
      .send(PERMISSION_ERROR_TEMPLATE + PermissionList.CAN_EDIT_ALL_PROJECTS);
  }

  const clientHolders = projectData.Manage.filter(
    (m) => m.role === "CLIENT_HOLDER"
  );

  // prevent removing the last client holder
  if (
    clientHolders.length === 1 &&
    clientHolders[0].consultantCuid === consultantCuid
  ) {
    return res
      .status(400)
      .send("Cannot remove the last client holder in the project.");
  }

  for (const item of reassignments) {
    const { consultantCuid: newConsultantCuid, candidateCuid } = item;

    const assignEntry = projectData.Assign.find(
      (assign) =>
        assign.candidateCuid === candidateCuid &&
        assign.consultantCuid === consultantCuid
    );

    if (!assignEntry) {
      return res.status(404).send({
        error: `Candidate ${candidateCuid} not assigned by consultant ${consultantCuid}.`,
      });
    }

    try {
      await prisma.assign.update({
        where: {
          projectCuid_candidateCuid: {
            projectCuid,
            candidateCuid,
          },
        },
        data: {
          consultantCuid: newConsultantCuid,
        },
      });
    } catch (error) {
      console.error(error);
      return res.status(500).send({ error: "Internal server error." });
    }
  }

  const remainingAssignments = await prisma.assign.findMany({
    where: {
      consultantCuid,
      projectCuid,
    },
  });

  if (remainingAssignments.length > 0) {
    return res.status(400).send({
      error:
        "Consultant cannot be removed as they are still assigned to candidates in this project.",
    });
  }

  try {
    await prisma.manage.delete({
      where: {
        consultantCuid_projectCuid: {
          consultantCuid,
          projectCuid,
        },
      },
    });

    return res.status(200).send({
      message: "Successfully removed collaborator and updated Assign table.",
    });
  } catch (error) {
    console.error(error);
    return res.status(500).send({ error: "Internal server error." });
  }
});

/**
/project/:projectCuid/roster/copy

Takes the attendance data for a week and copies it to the next week.

Parameters:
projectCuid
startDate
endDate

Steps:
1. Retrieve attendance data for that week (include with Manage data for permission check)
2. Check permissions
3. For each attendance:
  a. Check that its shift's status is active
  b. Check that its copy will be within candidate assign period
  c. Check that it does not clash with any other attendance (can be from other projects)
  d. If any of the above checks fail, add to failure list, continue to next attendance
  e. Create new attendance
    i. Check LeaveType => if HALF_DAY, adjust ShiftType
4. Return failure list in response
 */
projectAPIRouter.post("/project/:projectCuid/roster/copy", async (req, res) => {
  const user = req.user as User;
  const { projectCuid } = req.params;
  const { startDate, endDate, candidateCuids } = req.body;

  if (!projectCuid) {
    return res.status(400).send("projectCuid is required.");
  }

  if (!startDate || isNaN(Date.parse(startDate))) {
    return res.status(400).send("valid startDate is required.");
  }

  if (!endDate || isNaN(Date.parse(endDate))) {
    return res.status(400).send("valid endDate is required.");
  }

  let projectData;
  try {
    projectData = await prisma.project.findUniqueOrThrow({
      where: {
        cuid: projectCuid,
      },
      include: {
        Manage: true,
        Assign: true,
      },
    });
  } catch (error) {
    const prismaError = error as PrismaError;
    if (prismaError.code === "P2025") {
      return res.status(404).send("Project does not exist.");
    }

    console.error(error);
    return res.status(500).send({ error: "Internal server error." });
  }

  const hasPermission =
    projectData.Manage.some(
      (m) => m.role === Role.CLIENT_HOLDER && m.consultantCuid === user.cuid
    ) ||
    (await checkPermission(user.cuid, PermissionList.CAN_EDIT_ALL_PROJECTS));

  if (!hasPermission) {
    return res
      .status(401)
      .send(PERMISSION_ERROR_TEMPLATE + PermissionList.CAN_EDIT_ALL_PROJECTS);
  }

  try {
    let attendanceList;
    if (!candidateCuids || candidateCuids.length === 0) {
      attendanceList = await prisma.attendance.findMany({
        where: {
          shiftDate: {
            gte: new Date(startDate),
            lte: new Date(endDate),
          },
          Shift: {
            projectCuid,
          },
        },
        include: {
          Shift: true,
        },
      });
    } else {
      attendanceList = await prisma.attendance.findMany({
        where: {
          candidateCuid: {
            in: candidateCuids,
          },
          shiftDate: {
            gte: new Date(startDate),
            lte: new Date(endDate),
          },
          Shift: {
            projectCuid,
          },
        },
        include: {
          Shift: true,
        },
      });
    }

    const failureList: CopyAttendanceResponse[] = [];

    for (const attendance of attendanceList) {
      const pushFailure = (error: string) => {
        failureList.push({
          attendanceCuid: attendance.cuid,
          date: attendance.shiftDate.toISOString(),
          startTime: attendance.Shift.startTime.toISOString(),
          endTime: attendance.Shift.endTime.toISOString(),
          error,
        });
      };

      // Check if shift is active
      if (attendance.Shift.status === ShiftStatus.ARCHIVED) {
        pushFailure("Shift has been archived.");
        continue;
      }

      // Check if new attendance is within candidate assign period
      const assignData = projectData.Assign.find(
        (assign) => assign.candidateCuid === attendance.candidateCuid
      );
      if (!assignData) {
        // This should never happen
        pushFailure("Candidate is not assigned to project.");
        continue;
      }
      if (
        dayjs(attendance.shiftDate)
          .add(7, "day")
          .isAfter(assignData.endDate, "day")
      ) {
        pushFailure(
          "New attendance date is not within candidate assign period."
        );
        continue;
      }

      // Check if attendance clashes with any other attendance
      const attendanceStart =
        attendance.shiftType === "SECOND_HALF"
          ? attendance.Shift.halfDayStartTime!
          : attendance.Shift.startTime;
      const attendanceEnd =
        attendance.shiftType === "FIRST_HALF"
          ? attendance.Shift.halfDayEndTime!
          : attendance.Shift.endTime;
      const allExistingAttendances = await prisma.candidate
        .findMany({
          where: {
            cuid: attendance.candidateCuid,
          },
          include: {
            Attendance: {
              where: {
                shiftDate: {
                  // Includes the day before and the day of the attendance
                  gte: dayjs(attendance.shiftDate).add(6, "day").toDate(),
                  lte: dayjs(attendance.shiftDate).add(7, "day").toDate(),
                },
              },
              include: {
                Shift: true,
              },
            },
          },
        })
        .then((data) => data[0].Attendance);
      if (
        allExistingAttendances.some((exisitingAttendance) => {
          const existingStart =
            exisitingAttendance.shiftType === "SECOND_HALF"
              ? exisitingAttendance.Shift.halfDayStartTime!
              : exisitingAttendance.Shift.startTime;
          const existingEnd =
            exisitingAttendance.shiftType === "FIRST_HALF"
              ? exisitingAttendance.Shift.halfDayEndTime!
              : exisitingAttendance.Shift.endTime;

          return doesClash(
            attendance.shiftDate,
            attendanceStart,
            attendanceEnd,
            exisitingAttendance.shiftDate,
            existingStart,
            existingEnd
          );
        })
      ) {
        pushFailure("New attendance clashes with existing attendance.");
        continue;
      }

      // Create new attendance
      const newAttendanceData = {
        candidateCuid: attendance.candidateCuid,
        shiftCuid: attendance.shiftCuid,
        shiftDate: dayjs(attendance.shiftDate).add(7, "day").toDate(),
        shiftType:
          attendance.leave === LeaveStatus.HALFDAY
            ? ShiftType.FULL_DAY
            : attendance.shiftType,
      };

      try {
        await prisma.attendance.create({
          data: newAttendanceData,
        });
      } catch (error) {
        console.error(error);
        pushFailure("ERROR: Unable to create new attendance");
      }
    }

    return res.send({
      failureList,
    });
  } catch (error) {
    console.error(error);
    return res.status(500).send({ error: "Internal server error." });
  }
});

/**
/project/:projectCuid/roster/clear

Takes the roster data for period specified and deletes it if it has yet to happen.

Parameters:
projectCuid
endDate

Steps:
1. Delete all attendance data for that period with status and leave null for that project and period (ensure that it has yet to passed by checking the start time, the start time will differ for different shift type as it can be second half)
 */

projectAPIRouter.post(
  "/project/:projectCuid/roster/clear",
  async (req, res) => {
    const user = req.user as User;
    const { projectCuid } = req.params;
    const { startDate, endDate, candidateCuids } = req.body;

    if (!projectCuid) {
      return res.status(400).send("projectCuid is required.");
    }

    if (!startDate || isNaN(Date.parse(startDate))) {
      return res.status(400).send("valid startDate is required.");
    }

    if (!endDate || isNaN(Date.parse(endDate))) {
      return res.status(400).send("valid endDate is required.");
    }

    let projectData;
    try {
      projectData = await prisma.project.findUniqueOrThrow({
        where: {
          cuid: projectCuid,
        },
        include: {
          Manage: true,
        },
      });
    } catch (error) {
      const prismaError = error as PrismaError;
      if (prismaError.code === "P2025") {
        return res.status(404).send("Project does not exist.");
      }

      console.error(error);
      return res.status(500).send({ error: "Internal server error." });
    }

    const hasPermission =
      projectData.Manage.some(
        (m) => m.role === Role.CLIENT_HOLDER && m.consultantCuid === user.cuid
      ) ||
      (await checkPermission(user.cuid, PermissionList.CAN_EDIT_ALL_PROJECTS));

    if (!hasPermission) {
      return res
        .status(401)
        .send(PERMISSION_ERROR_TEMPLATE + PermissionList.CAN_EDIT_ALL_PROJECTS);
    }

    try {
      if (!candidateCuids || candidateCuids.length === 0) {
        await prisma.attendance.deleteMany({
          where: {
            shiftDate: {
              gte: new Date(startDate),
              lte: new Date(endDate),
            },
            Shift: {
              projectCuid,
            },
            status: null,
            leave: null,
          },
        });
      } else {
        await prisma.attendance.deleteMany({
          where: {
            candidateCuid: {
              in: candidateCuids,
            },
            shiftDate: {
              gte: new Date(startDate),
              lte: new Date(endDate),
            },
            Shift: {
              projectCuid,
            },
            status: null,
            leave: null,
          },
        });
      }

      return res.send("Successfully cleared roster data.");
    } catch (error) {
      console.error(error);
      return res.status(500).send({ error: "Internal server error." });
    }
  }
);

export default projectAPIRouter;<|MERGE_RESOLUTION|>--- conflicted
+++ resolved
@@ -262,23 +262,23 @@
             const startTime =
               cr.shiftType === "SECOND_HALF"
                 ? dayjs(cr.Shift.halfDayStartTime)
-                    .set("date", startDate.date())
-                    .set("month", startDate.month())
-                    .set("year", startDate.year())
+                  .set("date", startDate.date())
+                  .set("month", startDate.month())
+                  .set("year", startDate.year())
                 : dayjs(cr.Shift.startTime)
-                    .set("date", startDate.date())
-                    .set("month", startDate.month())
-                    .set("year", startDate.year());
+                  .set("date", startDate.date())
+                  .set("month", startDate.month())
+                  .set("year", startDate.year());
             const endTime =
               cr.shiftType === "FIRST_HALF"
                 ? dayjs(cr.Shift.halfDayEndTime)
-                    .set("date", startDate.date())
-                    .set("month", startDate.month())
-                    .set("year", startDate.year())
+                  .set("date", startDate.date())
+                  .set("month", startDate.month())
+                  .set("year", startDate.year())
                 : dayjs(cr.Shift.endTime)
-                    .set("date", startDate.date())
-                    .set("month", startDate.month())
-                    .set("year", startDate.year());
+                  .set("date", startDate.date())
+                  .set("month", startDate.month())
+                  .set("year", startDate.year());
 
             return {
               leave: cr.leave,
@@ -289,18 +289,8 @@
               shiftType: cr.shiftType,
               shiftStartTime: startTime,
               shiftEndTime: startTime.isBefore(endTime)
-<<<<<<< HEAD
-                ? startDate
-                  .add(endTime.hour(), "hour")
-                  .add(endTime.minute(), "minute")
-                : startDate
-                  .add(endTime.hour(), "hour")
-                  .add(endTime.minute(), "minute")
-                  .add(1, "day"),
-=======
                 ? endTime
                 : endTime.add(1, "day"),
->>>>>>> 5ec61444
               consultantCuid: cr.Shift.Project.Manage.filter(
                 (manage) => manage.role === Role.CLIENT_HOLDER
               ).map((manage) => manage.consultantCuid)[0],
