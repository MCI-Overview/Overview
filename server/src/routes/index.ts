--- conflicted
+++ resolved
@@ -2,11 +2,8 @@
 import { corsOptions } from "../../config/cors-options"
 import authRoutes from "./auth";
 import bridgeRoutes from "./bridge";
-<<<<<<< HEAD
 import cors from "cors";
-=======
 import apiRoutes from "./api";
->>>>>>> 0531b86f
 
 const router: Router = Router();
 
