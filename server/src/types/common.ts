--- conflicted
+++ resolved
@@ -95,20 +95,10 @@
 
 export type CommonShift = {
   cuid: string;
-<<<<<<< HEAD
   startTime: Dayjs;
   endTime: Dayjs;
   halfDayStartTime: Dayjs | null;
   halfDayEndTime: Dayjs | null;
-=======
-  projectCuid: string;
-  startTime: Date;
-  endTime: Date;
-  halfDayStartTime: Date | null;
-  halfDayEndTime: Date | null;
-  breakDuration: number;
-  status: "ACTIVE" | "ARCHIVED";
->>>>>>> f8628210
 };
 
 export type CommonShiftGroup = {
